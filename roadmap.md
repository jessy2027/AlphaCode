--- conflicted
+++ resolved
@@ -119,24 +119,16 @@
 - Fond rouge en mode stop pour une meilleure visibilité
 - Fonctionnalité `stopStreaming()` pour arrêter la génération en cours
 
-<<<<<<< HEAD
 
-=======
->>>>>>> 5ac5db0d
 - **TODO**
   - [ ] Déployer en canary puis en généralisation, avec métriques d'usage et de stabilité.
   - [ ] Mettre en place des alertes pour détection de régressions (ghost text, chat, outils IA).
   - [ ] Collecter les retours utilisateurs et identifier les améliorations post-lancement.
   - [ ] Prioriser et planifier les actions du backlog post-lancement.
-<<<<<<< HEAD
 
 
 ajoute un btn stop pour les chat
 - **TODO**
   - [ ] Ajouter un bouton "Arrêter" dans la barre d'outils du chat.
   - [ ] Implémenter la logique d'arrêt de la conversation.
-  - [ ] Mettre à jour les logs et journaux d'audit pour suivre les arrêts.
-=======
-  - [ ] Créer les release notes pour la Phase 3 (contrôle des outils IA).
-  - [ ] Former les utilisateurs bêta aux nouvelles fonctionnalités.
->>>>>>> 5ac5db0d
+  - [ ] Mettre à jour les logs et journaux d'audit pour suivre les arrêts.