/*---------------------------------------------------------------------------------------------
 *  Copyright (c) Microsoft Corporation. All rights reserved.
 *  Licensed under the MIT License. See License.txt in the project root for license information.
 *--------------------------------------------------------------------------------------------*/

import { IFocusTracker, trackFocus } from 'vs/base/browser/dom';
import { Disposable } from 'vs/base/common/lifecycle';
import { CodeEditorWidget } from 'vs/editor/browser/widget/codeEditorWidget';
import { IContextKey, IContextKeyService } from 'vs/platform/contextkey/common/contextkey';
import { IInstantiationService } from 'vs/platform/instantiation/common/instantiation';
import { ServiceCollection } from 'vs/platform/instantiation/common/serviceCollection';
import { ChatWidget } from 'vs/workbench/contrib/chat/browser/chatWidget';
import { InlineChatWidget } from 'vs/workbench/contrib/inlineChat/browser/inlineChatWidget';
import { MENU_CELL_CHAT_INPUT, MENU_CELL_CHAT_WIDGET, MENU_CELL_CHAT_WIDGET_FEEDBACK, MENU_CELL_CHAT_WIDGET_STATUS } from 'vs/workbench/contrib/notebook/browser/view/cellParts/chat/cellChatController';
import { IDetachedTerminalInstance, ITerminalInstance } from 'vs/workbench/contrib/terminal/browser/terminal';
import { TerminalContextKeys } from 'vs/workbench/contrib/terminal/common/terminalContextKey';

export class TerminalChatWidget extends Disposable {
	private _widget!: ChatWidget;
	private _scopedInstantiationService: IInstantiationService;
	private _widgetContainer: HTMLElement;
	private _chatWidgetFocused: IContextKey<boolean>;
	private _chatWidgetVisible: IContextKey<boolean>;
<<<<<<< HEAD

	private readonly _inlineChatWidget: InlineChatWidget;

=======
	private readonly _focusTracker: IFocusTracker;
>>>>>>> 0d202eff
	constructor(
		private readonly _container: HTMLElement,
		private readonly _instance: ITerminalInstance | IDetachedTerminalInstance,

		@IInstantiationService instantiationService: IInstantiationService,
		@IContextKeyService private readonly _contextKeyService: IContextKeyService) {
		super();
		const scopedContextKeyService = this._register(this._contextKeyService.createScoped(this._container));
		this._scopedInstantiationService = instantiationService.createChild(new ServiceCollection([IContextKeyService, scopedContextKeyService]));
		this._chatWidgetFocused = TerminalContextKeys.chatFocused.bindTo(this._contextKeyService);
		this._chatWidgetVisible = TerminalContextKeys.chatVisible.bindTo(this._contextKeyService);
		this._widgetContainer = document.createElement('div');
		this._widgetContainer.classList.add('terminal-inline-chat');
		this._container.appendChild(this._widgetContainer);
		// this._widget = this._register(this._scopedInstantiationService.createInstance(
		// 	ChatWidget,
		// 	{ viewId: 'terminal' },
		// 	{ supportsFileReferences: false, renderStyle: 'compact' },
		// 	{
		// 		listForeground: editorForeground,
		// 		listBackground: editorBackground,
		// 		inputEditorBackground: inputBackground,
		// 		resultEditorBackground: editorBackground
		// 	}));
		// this._widget.render(this._widgetContainer);
		// this._register(this._widget.onDidFocus(() => this._chatWidgetFocused.set(true)));

		const fakeParentEditorElement = document.createElement('div');

		// const editorConstructionOptions = this.inputEditorOptions.getEditorConstructionOptions();
		// this.setPlaceholderFontStyles(editorConstructionOptions.fontFamily!, editorConstructionOptions.fontSize!, editorConstructionOptions.lineHeight!);

		const fakeParentEditor = this._scopedInstantiationService.createInstance(
			CodeEditorWidget,
			fakeParentEditorElement,
			{},
			{ isSimpleWidget: true }
		);

		this._inlineChatWidget = this._scopedInstantiationService.createInstance(
			InlineChatWidget,
			fakeParentEditor,
			{
<<<<<<< HEAD
				menuId: MENU_CELL_CHAT_INPUT,
				widgetMenuId: MENU_CELL_CHAT_WIDGET,
				statusMenuId: MENU_CELL_CHAT_WIDGET_STATUS,
				feedbackMenuId: MENU_CELL_CHAT_WIDGET_FEEDBACK
			}
		);

		this._widgetContainer.appendChild(this._inlineChatWidget.domNode);
=======
				listForeground: editorForeground,
				listBackground: editorBackground,
				inputEditorBackground: inputBackground,
				resultEditorBackground: editorBackground
			}));
		this._widget.render(this._widgetContainer);
		this._register(this._widget.onDidFocus(() => this._chatWidgetFocused.set(true)));
		this._focusTracker = this._register(trackFocus(this._widgetContainer));
>>>>>>> 0d202eff
	}
	reveal(): void {
		this._widgetContainer.classList.remove('hide');
		// this._widget.setVisible(true);
		this._chatWidgetFocused.set(true);
		this._chatWidgetVisible.set(true);
		// this._widget.setInput('@terminal');
		// this._widget.setInputPlaceholder('Request a terminal command');
		// this._widget.focusInput();
	}
	hide(): void {
		this._widgetContainer.classList.add('hide');
		this._chatWidgetFocused.set(false);
		this._chatWidgetVisible.set(false);
		// this._widget.clear();
		this._instance.focus();
	}
	cancel(): void {
		this._widget?.clear();
	}
	acceptInput(): void {
		this._widget?.acceptInput();
	}
	layout(width: number): void {
		this._widget?.layout(100, width < 300 ? 300 : width);
	}
	public get focusTracker(): IFocusTracker {
		return this._focusTracker;
	}
}<|MERGE_RESOLUTION|>--- conflicted
+++ resolved
@@ -21,13 +21,11 @@
 	private _widgetContainer: HTMLElement;
 	private _chatWidgetFocused: IContextKey<boolean>;
 	private _chatWidgetVisible: IContextKey<boolean>;
-<<<<<<< HEAD
 
 	private readonly _inlineChatWidget: InlineChatWidget;
 
-=======
 	private readonly _focusTracker: IFocusTracker;
->>>>>>> 0d202eff
+
 	constructor(
 		private readonly _container: HTMLElement,
 		private readonly _instance: ITerminalInstance | IDetachedTerminalInstance,
@@ -71,7 +69,6 @@
 			InlineChatWidget,
 			fakeParentEditor,
 			{
-<<<<<<< HEAD
 				menuId: MENU_CELL_CHAT_INPUT,
 				widgetMenuId: MENU_CELL_CHAT_WIDGET,
 				statusMenuId: MENU_CELL_CHAT_WIDGET_STATUS,
@@ -80,16 +77,8 @@
 		);
 
 		this._widgetContainer.appendChild(this._inlineChatWidget.domNode);
-=======
-				listForeground: editorForeground,
-				listBackground: editorBackground,
-				inputEditorBackground: inputBackground,
-				resultEditorBackground: editorBackground
-			}));
-		this._widget.render(this._widgetContainer);
-		this._register(this._widget.onDidFocus(() => this._chatWidgetFocused.set(true)));
+
 		this._focusTracker = this._register(trackFocus(this._widgetContainer));
->>>>>>> 0d202eff
 	}
 	reveal(): void {
 		this._widgetContainer.classList.remove('hide');
