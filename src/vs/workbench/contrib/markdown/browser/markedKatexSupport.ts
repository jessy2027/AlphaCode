/*---------------------------------------------------------------------------------------------
 *  Copyright (c) Microsoft Corporation. All rights reserved.
 *  Licensed under the MIT License. See License.txt in the project root for license information.
 *--------------------------------------------------------------------------------------------*/

import { importAMDNodeModule, resolveAmdNodeModulePath } from '../../../../amdX.js';
import * as domSanitize from '../../../../base/browser/domSanitize.js';
import { MarkdownSanitizerConfig } from '../../../../base/browser/markdownRenderer.js';
import { CodeWindow } from '../../../../base/browser/window.js';
import { Lazy } from '../../../../base/common/lazy.js';
import type * as marked from '../../../../base/common/marked/marked.js';

export class MarkedKatexSupport {

	public static getSanitizerOptions(baseConfig: {
		readonly allowedTags: readonly string[];
		readonly allowedAttributes: ReadonlyArray<string | domSanitize.SanitizeAttributeRule>;
	}): MarkdownSanitizerConfig {
		return {
			allowedTags: {
				override: [
					...baseConfig.allowedTags,
					...trustedMathMlTags,
				]
			},
			allowedAttributes: {
				override: [
					...baseConfig.allowedAttributes,
<<<<<<< HEAD
					// Math
					'stretchy',
					'encoding',
					'accent',
					// SVG
					'd',
					'viewBox',
					'preserveAspectRatio',
				]
			},
			customAttrSanitizer: (attrName, attrValue) => {
				if (attrName === 'class') {
					return true; // TODO: allows all classes for now since we don't have a list of possible katex classes
				} else if (attrName === 'style') {
					return this.sanitizeKatexStyles(attrValue);
				}

				return true; // Allow through other attrs. Our allow list already filtered out bad ones
=======

					// Allow all classes since we don't have a list of allowed katex classes
					'class',

					// Sanitize allowed styles for katex
					{
						attributeName: 'style',
						shouldKeep: (_el, data) => this.sanitizeKatexStyles(data.attrValue),
					},
				]
>>>>>>> b3a53531
			},
		};
	}

	private static tempSanitizerRule = new Lazy(() => {
		// Create a CSSStyleDeclaration object via a style sheet rule
		const styleSheet = new CSSStyleSheet();
		styleSheet.insertRule(`.temp{}`);
		const rule = styleSheet.cssRules[0];
		if (!(rule instanceof CSSStyleRule)) {
			throw new Error('Invalid CSS rule');
		}
		return rule.style;
	});

	private static sanitizeStyles(styleString: string, allowedProperties: readonly string[]): string {
		const style = this.tempSanitizerRule.value;
		style.cssText = styleString;

		const sanitizedProps = [];

		for (let i = 0; i < style.length; i++) {
			const prop = style[i];
			if (allowedProperties.includes(prop)) {
				const value = style.getPropertyValue(prop);
				// Allow through lists of numbers with units or bare words like 'block'
				// Main goal is to block things like 'url()'.
				if (/^(([\d\.\-]+\w*\s?)+|\w+)$/.test(value)) {
					sanitizedProps.push(`${prop}: ${value}`);
				}
			}
		}

		return sanitizedProps.join('; ');
	}

	private static sanitizeKatexStyles(styleString: string): string {
		const allowedProperties = [
			'display',
			'position',
			'font-family',
			'font-style',
			'font-weight',
			'font-size',
			'height',
			'min-height',
			'max-height',
			'width',
			'min-width',
			'max-width',
			'margin',
			'margin-top',
			'margin-right',
			'margin-bottom',
			'margin-left',
			'padding',
			'padding-top',
			'padding-right',
			'padding-bottom',
			'padding-left',
			'top',
			'left',
			'right',
			'bottom',
			'vertical-align',
			'transform',
			'border',
			'border-top-width',
			'border-right-width',
			'border-bottom-width',
			'border-left-width',
			'color',
			'white-space',
			'text-align',
			'line-height',
			'float',
			'clear',
		];
		return this.sanitizeStyles(styleString, allowedProperties);
	}

	private static _katex?: typeof import('katex').default;
	private static _katexPromise = new Lazy(async () => {
		this._katex = await importAMDNodeModule<typeof import('katex').default>('katex', 'dist/katex.min.js');
		return this._katex;
	});

	public static getExtension(window: CodeWindow, options: MarkedKatexExtension.MarkedKatexOptions = {}): marked.MarkedExtension | undefined {
		if (!this._katex) {
			return undefined;
		}

		this.ensureKatexStyles(window);
		return MarkedKatexExtension.extension(this._katex, options);
	}

	public static async loadExtension(window: CodeWindow, options: MarkedKatexExtension.MarkedKatexOptions = {}): Promise<marked.MarkedExtension> {
		const katex = await this._katexPromise.value;
		this.ensureKatexStyles(window);
		return MarkedKatexExtension.extension(katex, options);
	}

	public static ensureKatexStyles(window: CodeWindow) {
		const doc = window.document;
		if (!doc.querySelector('link.katex')) {
			const katexStyle = document.createElement('link');
			katexStyle.classList.add('katex');
			katexStyle.rel = 'stylesheet';
			katexStyle.href = resolveAmdNodeModulePath('katex', 'dist/katex.min.css');
			doc.head.appendChild(katexStyle);
		}
	}
}


export namespace MarkedKatexExtension {
	type KatexOptions = import('katex').KatexOptions;

	// From https://github.com/UziTech/marked-katex-extension/blob/main/src/index.js
	// From https://github.com/UziTech/marked-katex-extension/blob/main/src/index.js
	export interface MarkedKatexOptions extends KatexOptions { }

	const inlineRule = /^(\${1,2})(?!\$)((?:\\.|[^\\\n])*?(?:\\.|[^\\\n\$]))\1(?=[\s?!\.,:'\uff1f\uff01\u3002\uff0c\uff1a']|$)/;
	const inlineRuleNonStandard = /^(\${1,2})(?!\$)((?:\\.|[^\\\n])*?(?:\\.|[^\\\n\$]))\1/; // Non-standard, even if there are no spaces before and after $ or $$, try to parse

	const blockRule = /^(\${1,2})\n((?:\\[^]|[^\\])+?)\n\1(?:\n|$)/;

	export function extension(katex: typeof import('katex').default, options: MarkedKatexOptions = {}): marked.MarkedExtension {
		return {
			extensions: [
				inlineKatex(options, createRenderer(katex, options, false)),
				blockKatex(options, createRenderer(katex, options, true)),
			],
		};
	}

	function createRenderer(katex: typeof import('katex').default, options: MarkedKatexOptions, isBlock: boolean): marked.RendererExtensionFunction {
		return (token: marked.Tokens.Generic) => {
			let out: string;
			try {
				out = katex.renderToString(token.text, {
					...options,
					throwOnError: true,
					displayMode: token.displayMode,
				});
			} catch {
				// On failure, just use the original text including the wrapping $ or $$
				out = token.raw;
			}
			return out + (isBlock ? '\n' : '');
		};
	}

	function inlineKatex(options: MarkedKatexOptions, renderer: marked.RendererExtensionFunction): marked.TokenizerAndRendererExtension {
		const nonStandard = true;
		const ruleReg = nonStandard ? inlineRuleNonStandard : inlineRule;
		return {
			name: 'inlineKatex',
			level: 'inline',
			start(src: string) {
				let index;
				let indexSrc = src;

				while (indexSrc) {
					index = indexSrc.indexOf('$');
					if (index === -1) {
						return;
					}
					const f = nonStandard ? index > -1 : index === 0 || indexSrc.charAt(index - 1) === ' ';
					if (f) {
						const possibleKatex = indexSrc.substring(index);

						if (possibleKatex.match(ruleReg)) {
							return index;
						}
					}

					indexSrc = indexSrc.substring(index + 1).replace(/^\$+/, '');
				}
				return;
			},
			tokenizer(src: string, tokens: marked.Token[]) {
				const match = src.match(ruleReg);
				if (match) {
					return {
						type: 'inlineKatex',
						raw: match[0],
						text: match[2].trim(),
						displayMode: match[1].length === 2,
					};
				}
				return;
			},
			renderer,
		};
	}

	function blockKatex(options: MarkedKatexOptions, renderer: marked.RendererExtensionFunction): marked.TokenizerAndRendererExtension {
		return {
			name: 'blockKatex',
			level: 'block',
			start(src: string) {
				return src.match(new RegExp(blockRule.source, 'm'))?.index;
			},
			tokenizer(src: string, tokens: marked.Token[]) {
				const match = src.match(blockRule);
				if (match) {
					return {
						type: 'blockKatex',
						raw: match[0],
						text: match[2].trim(),
						displayMode: match[1].length === 2,
					};
				}
				return;
			},
			renderer,
		};
	}
}
const trustedMathMlTags = Object.freeze([
	'semantics',
	'annotation',
	'math',
	'menclose',
	'merror',
	'mfenced',
	'mfrac',
	'mglyph',
	'mi',
	'mlabeledtr',
	'mmultiscripts',
	'mn',
	'mo',
	'mover',
	'mpadded',
	'mphantom',
	'mroot',
	'mrow',
	'ms',
	'mspace',
	'msqrt',
	'mstyle',
	'msub',
	'msup',
	'msubsup',
	'mtable',
	'mtd',
	'mtext',
	'mtr',
	'munder',
	'munderover',
	'mprescripts',

	// svg tags
	'svg',
	'altglyph',
	'altglyphdef',
	'altglyphitem',
	'circle',
	'clippath',
	'defs',
	'desc',
	'ellipse',
	'filter',
	'font',
	'g',
	'glyph',
	'glyphref',
	'hkern',
	'line',
	'lineargradient',
	'marker',
	'mask',
	'metadata',
	'mpath',
	'path',
	'pattern',
	'polygon',
	'polyline',
	'radialgradient',
	'rect',
	'stop',
	'style',
	'switch',
	'symbol',
	'text',
	'textpath',
	'title',
	'tref',
	'tspan',
	'view',
	'vkern',
]);
<|MERGE_RESOLUTION|>--- conflicted
+++ resolved
@@ -26,26 +26,16 @@
 			allowedAttributes: {
 				override: [
 					...baseConfig.allowedAttributes,
-<<<<<<< HEAD
+
 					// Math
 					'stretchy',
 					'encoding',
 					'accent',
+
 					// SVG
 					'd',
 					'viewBox',
 					'preserveAspectRatio',
-				]
-			},
-			customAttrSanitizer: (attrName, attrValue) => {
-				if (attrName === 'class') {
-					return true; // TODO: allows all classes for now since we don't have a list of possible katex classes
-				} else if (attrName === 'style') {
-					return this.sanitizeKatexStyles(attrValue);
-				}
-
-				return true; // Allow through other attrs. Our allow list already filtered out bad ones
-=======
 
 					// Allow all classes since we don't have a list of allowed katex classes
 					'class',
@@ -56,7 +46,6 @@
 						shouldKeep: (_el, data) => this.sanitizeKatexStyles(data.attrValue),
 					},
 				]
->>>>>>> b3a53531
 			},
 		};
 	}
