/*---------------------------------------------------------------------------------------------
 *  Copyright (c) Microsoft Corporation. All rights reserved.
 *  Licensed under the MIT License. See License.txt in the project root for license information.
 *--------------------------------------------------------------------------------------------*/

import { localize } from '../../../../../../nls.js';
import { getLanguageIdForPromptsType, getPromptsTypeForLanguageId, MODE_LANGUAGE_ID, PROMPT_LANGUAGE_ID, PromptsType } from '../promptTypes.js';
import { PromptParser } from '../parsers/promptParser.js';
import { type URI } from '../../../../../../base/common/uri.js';
import { assert } from '../../../../../../base/common/assert.js';
import { basename } from '../../../../../../base/common/path.js';
import { PromptFilesLocator } from '../utils/promptFilesLocator.js';
import { Disposable } from '../../../../../../base/common/lifecycle.js';
import { Event } from '../../../../../../base/common/event.js';
import { type ITextModel } from '../../../../../../editor/common/model.js';
import { ObjectCache } from '../utils/objectCache.js';
import { ILogService } from '../../../../../../platform/log/common/log.js';
import { TextModelPromptParser } from '../parsers/textModelPromptParser.js';
import { ILabelService } from '../../../../../../platform/label/common/label.js';
import { IModelService } from '../../../../../../editor/common/services/model.js';
import { CancellationToken } from '../../../../../../base/common/cancellation.js';
import { IInstantiationService } from '../../../../../../platform/instantiation/common/instantiation.js';
import { IUserDataProfileService } from '../../../../../services/userDataProfile/common/userDataProfile.js';
import type { IChatPromptSlashCommand, ICustomChatMode, IPromptParserResult, IPromptPath, IPromptsService, TPromptsStorage } from './promptsService.js';
import { getCleanPromptName, PROMPT_FILE_EXTENSION } from '../config/promptFileLocations.js';
import { ILanguageService } from '../../../../../../editor/common/languages/language.js';
import { PromptsConfig } from '../config/config.js';
import { IConfigurationService } from '../../../../../../platform/configuration/common/configuration.js';
import { PositionOffsetTransformer } from '../../../../../../editor/common/core/text/positionToOffset.js';

/**
 * Provides prompt services.
 */
export class PromptsService extends Disposable implements IPromptsService {
	public declare readonly _serviceBrand: undefined;

	/**
	 * Cache of text model content prompt parsers.
	 */
	private readonly cache: ObjectCache<TextModelPromptParser, ITextModel>;

	/**
	 * Prompt files locator utility.
	 */
	private readonly fileLocator: PromptFilesLocator;

	/**
	 * Cached custom modes. Caching only happens if the `onDidChangeCustomChatModes` event is used.
	 */
	private cachedCustomChatModes: Promise<readonly ICustomChatMode[]> | undefined;

	/**
	 * Lazily created event that is fired when the custom chat modes change.
	 */
	private onDidChangeCustomChatModesEvent: Event<void> | undefined;

	constructor(
		@ILogService public readonly logger: ILogService,
		@ILabelService private readonly labelService: ILabelService,
		@IModelService private readonly modelService: IModelService,
		@IInstantiationService private readonly instantiationService: IInstantiationService,
		@IUserDataProfileService private readonly userDataService: IUserDataProfileService,
		@ILanguageService private readonly languageService: ILanguageService,
		@IConfigurationService private readonly configurationService: IConfigurationService,
	) {
		super();

		this.fileLocator = this._register(this.instantiationService.createInstance(PromptFilesLocator));

		// the factory function below creates a new prompt parser object
		// for the provided model, if no active non-disposed parser exists
		this.cache = this._register(
			new ObjectCache((model) => {
				assert(
					model.isDisposed() === false,
					'Text model must not be disposed.',
				);

				/**
				 * Note! When/if shared with "file" prompts, the `seenReferences` array below must be taken into account.
				 * Otherwise consumers will either see incorrect failing or incorrect successful results, based on their
				 * use case, timing of their calls to the {@link getSyntaxParserFor} function, and state of this service.
				 */
				const parser: TextModelPromptParser = instantiationService.createInstance(
					TextModelPromptParser,
					model,
					{ allowNonPromptFiles: true, languageId: undefined, updateOnChange: true },
				).start();

				// this is a sanity check and the contract of the object cache,
				// we must return a non-disposed object from this factory function
				parser.assertNotDisposed(
					'Created prompt parser must not be disposed.',
				);

				return parser;
			})
		);
	}

	/**
	 * Emitter for the custom chat modes change event.
	 */
	public get onDidChangeCustomChatModes(): Event<void> {
		if (!this.onDidChangeCustomChatModesEvent) {
			this.onDidChangeCustomChatModesEvent = this._register(this.fileLocator.createFilesUpdatedEvent(PromptsType.mode)).event;
			this._register(this.onDidChangeCustomChatModesEvent(() => {
				this.cachedCustomChatModes = undefined; // reset cached custom chat modes
			}));
		}
		return this.onDidChangeCustomChatModesEvent;
	}

	public getPromptFileType(uri: URI): PromptsType | undefined {
		const model = this.modelService.getModel(uri);
		const languageId = model ? model.getLanguageId() : this.languageService.guessLanguageIdByFilepathOrFirstLine(uri);
		return languageId ? getPromptsTypeForLanguageId(languageId) : undefined;
	}


	/**
	 * @throws {Error} if:
	 * 	- the provided model is disposed
	 * 	- newly created parser is disposed immediately on initialization.
	 * 	  See factory function in the {@link constructor} for more info.
	 */
	public getSyntaxParserFor(model: ITextModel): TextModelPromptParser & { isDisposed: false } {
		assert(
			model.isDisposed() === false,
			'Cannot create a prompt syntax parser for a disposed model.',
		);

		return this.cache.get(model);
	}

	public async listPromptFiles(type: PromptsType, token: CancellationToken): Promise<readonly IPromptPath[]> {
		if (!PromptsConfig.enabled(this.configurationService)) {
			return [];
		}

		const prompts = await Promise.all([
			this.fileLocator.listFiles(type, 'user', token)
				.then(withType('user', type)),
			this.fileLocator.listFiles(type, 'local', token)
				.then(withType('local', type)),
		]);

		return prompts.flat();
	}

	public getSourceFolders(type: PromptsType): readonly IPromptPath[] {
		if (!PromptsConfig.enabled(this.configurationService)) {
			return [];
		}

		const result: IPromptPath[] = [];

		for (const uri of this.fileLocator.getConfigBasedSourceFolders(type)) {
			result.push({ uri, storage: 'local', type });
		}
		const userHome = this.userDataService.currentProfile.promptsHome;
		result.push({ uri: userHome, storage: 'user', type });

		return result;
	}

	public asPromptSlashCommand(command: string): IChatPromptSlashCommand | undefined {
		if (command.match(/^[\p{L}\d_\-\.]+$/u)) {
			return { command, detail: localize('prompt.file.detail', 'Prompt file: {0}', command) };
		}
		return undefined;
	}

	public async resolvePromptSlashCommand(data: IChatPromptSlashCommand, token: CancellationToken): Promise<IPromptParserResult | undefined> {
		const promptUri = await this.getPromptPath(data);
		if (!promptUri) {
			return undefined;
		}
		try {
			return await this.parse(promptUri, PromptsType.prompt, token);
		} catch (error) {
			this.logger.error(`[resolvePromptSlashCommand] Failed to parse prompt file: ${promptUri}`, error);
			return undefined;
		}

	}

	private async getPromptPath(data: IChatPromptSlashCommand): Promise<URI | undefined> {
		if (data.promptPath) {
			return data.promptPath.uri;
		}

		const files = await this.listPromptFiles(PromptsType.prompt, CancellationToken.None);
		const command = data.command;
		const result = files.find(file => getPromptCommandName(file.uri.path) === command);
		if (result) {
			return result.uri;
		}
		const textModel = this.modelService.getModels().find(model => model.getLanguageId() === PROMPT_LANGUAGE_ID && getPromptCommandName(model.uri.path) === command);
		if (textModel) {
			return textModel.uri;
		}
		return undefined;
	}

	public async findPromptSlashCommands(): Promise<IChatPromptSlashCommand[]> {
		const promptFiles = await this.listPromptFiles(PromptsType.prompt, CancellationToken.None);
		return promptFiles.map(promptPath => {
			const command = getPromptCommandName(promptPath.uri.path);
			return {
				command,
				detail: localize('prompt.file.detail', 'Prompt file: {0}', this.labelService.getUriLabel(promptPath.uri, { relative: true })),
				promptPath
			};
		});
	}

	public async getCustomChatModes(token: CancellationToken): Promise<readonly ICustomChatMode[]> {
		if (!this.cachedCustomChatModes) {
			const customChatModes = this.computeCustomChatModes(token);
			if (!this.onDidChangeCustomChatModesEvent) {
				return customChatModes;
			}
			this.cachedCustomChatModes = customChatModes;
		}
		return this.cachedCustomChatModes;
	}

	private async computeCustomChatModes(token: CancellationToken): Promise<readonly ICustomChatMode[]> {
		const modeFiles = await this.listPromptFiles(PromptsType.mode, token);

		const metadataList = await Promise.all(
			modeFiles.map(async ({ uri }): Promise<ICustomChatMode> => {
				let parser: PromptParser | undefined;
				try {
					// Note! this can be (and should be) improved by using shared parser instances
					// 		 that the `getSyntaxParserFor` method provides for opened documents.
					parser = this.instantiationService.createInstance(
						PromptParser,
						uri,
						{ allowNonPromptFiles: true, languageId: MODE_LANGUAGE_ID, updateOnChange: false },
					).start(token);

					const completed = await parser.settled();
					if (!completed) {
						throw new Error(localize('promptParser.notCompleted', "Prompt parser for {0} did not complete.", uri.toString()));
					}

					const body = await parser.getBody();
					const nHeaderLines = parser.header?.range.endLineNumber ?? 0;
					const transformer = new PositionOffsetTransformer(body);
					const variableReferences = parser.variableReferences.map(ref => {
						return {
							name: ref.name,
							range: transformer.getOffsetRange(ref.range.delta(-nHeaderLines))
						};
					}).sort((a, b) => b.range.start - a.range.start); // in reverse order

					const name = getCleanPromptName(uri);

					const metadata = parser.metadata;
					if (metadata?.promptType !== PromptsType.mode) {
						return { uri, name, body, variableReferences };
					}
					const { description, model, tools } = metadata;
					return { uri, name, description, model, tools, body, variableReferences };
				} finally {
					parser?.dispose();
				}
			})
		);

		return metadataList;
	}

	public async parse(uri: URI, type: PromptsType, token: CancellationToken): Promise<IPromptParserResult> {
		let parser: PromptParser | undefined;
		try {
			const languageId = getLanguageIdForPromptsType(type);
			parser = this.instantiationService.createInstance(PromptParser, uri, { allowNonPromptFiles: true, languageId, updateOnChange: false }).start(token);
			const completed = await parser.settled();
			if (!completed) {
				throw new Error(localize('promptParser.notCompleted', "Prompt parser for {0} did not complete.", uri.toString()));
			}
			const fullContent = await parser.getFullContent();
			const transformer = new PositionOffsetTransformer(fullContent);
			const variableReferences = parser.variableReferences.map(ref => {
				return {
					name: ref.name,
					range: transformer.getOffsetRange(ref.range)
				};
			}).sort((a, b) => b.range.start - a.range.start); // in reverse order
			// make a copy, to avoid leaking the parser instance
			return {
				uri: parser.uri,
				metadata: parser.metadata,
<<<<<<< HEAD
				references: parser.references.map(ref => ref.uri),
				header: undefined
=======
				topError: parser.topError,
				variableReferences,
				fileReferences: parser.references.map(ref => ref.uri)
>>>>>>> fa6188bc
			};
		} finally {
			parser?.dispose();
		}
	}
}

export function getPromptCommandName(path: string): string {
	const name = basename(path, PROMPT_FILE_EXTENSION);
	return name;
}

/**
 * Utility to add a provided prompt `storage` and
 * `type` attributes to a prompt URI.
 */
function addType(storage: TPromptsStorage, type: PromptsType): (uri: URI) => IPromptPath {
	return (uri) => {
		return { uri, storage, type };
	};
}

/**
 * Utility to add a provided prompt `type` to a list of prompt URIs.
 */
function withType(storage: TPromptsStorage, type: PromptsType): (uris: readonly URI[]) => (readonly IPromptPath[]) {
	return (uris) => {
		return uris
			.map(addType(storage, type));
	};
}<|MERGE_RESOLUTION|>--- conflicted
+++ resolved
@@ -294,14 +294,9 @@
 			return {
 				uri: parser.uri,
 				metadata: parser.metadata,
-<<<<<<< HEAD
-				references: parser.references.map(ref => ref.uri),
+				variableReferences,
+				fileReferences: parser.references.map(ref => ref.uri),
 				header: undefined
-=======
-				topError: parser.topError,
-				variableReferences,
-				fileReferences: parser.references.map(ref => ref.uri)
->>>>>>> fa6188bc
 			};
 		} finally {
 			parser?.dispose();
