--- conflicted
+++ resolved
@@ -1000,11 +1000,6 @@
 			templateData.container.classList.remove('local-session');
 		}
 
-<<<<<<< HEAD
-=======
-
-
->>>>>>> 01afdfd8
 		// Get the actual session ID for editable data lookup
 		let actualSessionId: string | undefined;
 		if (this.isLocalChatSessionItem(session)) {
