/*---------------------------------------------------------------------------------------------
 *  Copyright (c) Microsoft Corporation. All rights reserved.
 *  Licensed under the MIT License. See License.txt in the project root for license information.
 *--------------------------------------------------------------------------------------------*/

import * as dom from '../../../../../base/browser/dom.js';
import { renderAsPlaintext } from '../../../../../base/browser/markdownRenderer.js';
import { Button, ButtonWithDropdown, IButton, IButtonOptions } from '../../../../../base/browser/ui/button/button.js';
import { Action, Separator } from '../../../../../base/common/actions.js';
import { Emitter, Event } from '../../../../../base/common/event.js';
import { IMarkdownString, MarkdownString } from '../../../../../base/common/htmlContent.js';
import { Disposable, DisposableStore, MutableDisposable } from '../../../../../base/common/lifecycle.js';
import type { ThemeIcon } from '../../../../../base/common/themables.js';
import { IMarkdownRenderResult, MarkdownRenderer, openLinkFromMarkdown } from '../../../../../editor/browser/widget/markdownRenderer/browser/markdownRenderer.js';
import { localize } from '../../../../../nls.js';
import { MenuWorkbenchToolBar } from '../../../../../platform/actions/browser/toolbar.js';
import { MenuId } from '../../../../../platform/actions/common/actions.js';
import { IConfigurationService } from '../../../../../platform/configuration/common/configuration.js';
import { IContextKeyService } from '../../../../../platform/contextkey/common/contextkey.js';
import { IContextMenuService } from '../../../../../platform/contextview/browser/contextView.js';
import { IInstantiationService } from '../../../../../platform/instantiation/common/instantiation.js';
import { ServiceCollection } from '../../../../../platform/instantiation/common/serviceCollection.js';
import { FocusMode } from '../../../../../platform/native/common/native.js';
import { IOpenerService } from '../../../../../platform/opener/common/opener.js';
import { defaultButtonStyles } from '../../../../../platform/theme/browser/defaultStyles.js';
import { IHostService } from '../../../../services/host/browser/host.js';
import { IViewsService } from '../../../../services/views/common/viewsService.js';
import { showChatView } from '../chat.js';
import './media/chatConfirmationWidget.css';

export interface IChatConfirmationButton {
	label: string;
	isSecondary?: boolean;
	tooltip?: string;
	data: any;
	disabled?: boolean;
	onDidChangeDisablement?: Event<boolean>;
	moreActions?: (IChatConfirmationButton | Separator)[];
}

export interface IChatConfirmationWidgetOptions {
	title: string | IMarkdownString;
	message: string | IMarkdownString;
	subtitle?: string | IMarkdownString;
	buttons: IChatConfirmationButton[];
	toolbarData?: { arg: any; partType: string; partSource?: string };
}

export class ChatQueryTitlePart extends Disposable {
	private readonly _onDidChangeHeight = this._register(new Emitter<void>());
	public readonly onDidChangeHeight = this._onDidChangeHeight.event;
	private readonly _renderedTitle = this._register(new MutableDisposable<IMarkdownRenderResult>());

	public get title() {
		return this._title;
	}

	public set title(value: string | IMarkdownString) {
		this._title = value;

		const next = this._renderer.render(this.toMdString(value), {
			asyncRenderCallback: () => this._onDidChangeHeight.fire(),
		});

		const previousEl = this._renderedTitle.value?.element;
		if (previousEl?.parentElement) {
			previousEl.parentElement.replaceChild(next.element, previousEl);
		} else {
			this.element.appendChild(next.element); // unreachable?
		}

		this._renderedTitle.value = next;
	}

	constructor(
		private readonly element: HTMLElement,
		private _title: IMarkdownString | string,
		subtitle: string | IMarkdownString | undefined,
		private readonly _renderer: MarkdownRenderer,
		@IOpenerService private readonly _openerService: IOpenerService,
	) {
		super();

		element.classList.add('chat-query-title-part');

		this._renderedTitle.value = _renderer.render(this.toMdString(_title), {
			asyncRenderCallback: () => this._onDidChangeHeight.fire(),
		});
		element.append(this._renderedTitle.value.element);
		if (subtitle) {
			const str = this.toMdString(subtitle);
			const renderedTitle = this._register(_renderer.render(str, {
				asyncRenderCallback: () => this._onDidChangeHeight.fire(),
				actionHandler: { callback: link => openLinkFromMarkdown(this._openerService, link, str.isTrusted), disposables: this._store },
			}));
			const wrapper = document.createElement('small');
			wrapper.appendChild(renderedTitle.element);
			element.append(wrapper);
		}
	}

	private toMdString(value: string | IMarkdownString) {
		if (typeof value === 'string') {
			return new MarkdownString('', { supportThemeIcons: true }).appendText(value);
		} else {
			return new MarkdownString(value.value, { supportThemeIcons: true, isTrusted: value.isTrusted });
		}
	}
}

abstract class BaseSimpleChatConfirmationWidget extends Disposable {
	private _onDidClick = this._register(new Emitter<IChatConfirmationButton>());
	get onDidClick(): Event<IChatConfirmationButton> { return this._onDidClick.event; }

	protected _onDidChangeHeight = this._register(new Emitter<void>());
	get onDidChangeHeight(): Event<void> { return this._onDidChangeHeight.event; }

	private _domNode: HTMLElement;
	get domNode(): HTMLElement {
		return this._domNode;
	}

	private get showingButtons() {
		return !this.domNode.classList.contains('hideButtons');
	}

	setShowButtons(showButton: boolean): void {
		this.domNode.classList.toggle('hideButtons', !showButton);
	}

	private readonly messageElement: HTMLElement;
	protected readonly markdownRenderer: MarkdownRenderer;
	private readonly title: string | IMarkdownString;

	private readonly notification = this._register(new MutableDisposable<DisposableStore>());

	constructor(
		options: IChatConfirmationWidgetOptions,
		@IInstantiationService protected readonly instantiationService: IInstantiationService,
		@IContextMenuService contextMenuService: IContextMenuService,
		@IConfigurationService private readonly _configurationService: IConfigurationService,
		@IHostService private readonly _hostService: IHostService,
		@IViewsService private readonly _viewsService: IViewsService,
		@IContextKeyService contextKeyService: IContextKeyService,
	) {
		super();

		const { title, subtitle, message, buttons } = options;
		this.title = title;


		const elements = dom.h('.chat-confirmation-widget@root', [
			dom.h('.chat-confirmation-widget-title@title'),
			dom.h('.chat-confirmation-widget-message@message'),
			dom.h('.chat-buttons-container@buttonsContainer', [
				dom.h('.chat-buttons@buttons'),
				dom.h('.chat-toolbar@toolbar'),
			]),
		]);
		const container = createAccessibilityContainer(title, message);
		container.appendChild(elements.root);
		this._domNode = container;
		this.markdownRenderer = this.instantiationService.createInstance(MarkdownRenderer, {});

		const titlePart = this._register(instantiationService.createInstance(
			ChatQueryTitlePart,
			elements.title,
			title,
			subtitle,
			this.markdownRenderer,
		));

		this._register(titlePart.onDidChangeHeight(() => this._onDidChangeHeight.fire()));

		this.messageElement = elements.message;

		// Create buttons
		buttons.forEach(buttonData => {
			const buttonOptions: IButtonOptions = { ...defaultButtonStyles, secondary: buttonData.isSecondary, title: buttonData.tooltip, disabled: buttonData.disabled };

			let button: IButton;
			if (buttonData.moreActions) {
				button = new ButtonWithDropdown(elements.buttons, {
					...buttonOptions,
					contextMenuProvider: contextMenuService,
					addPrimaryActionToDropdown: false,
					actions: buttonData.moreActions.map(action => {
						if (action instanceof Separator) {
							return action;
						}
						return this._register(new Action(
							action.label,
							action.label,
							undefined,
							!action.disabled,
							() => {
								this._onDidClick.fire(action);
								return Promise.resolve();
							},
						));
					}),
				});
			} else {
				button = new Button(elements.buttons, buttonOptions);
			}

			this._register(button);
			button.label = buttonData.label;
			this._register(button.onDidClick(() => this._onDidClick.fire(buttonData)));
			if (buttonData.onDidChangeDisablement) {
				this._register(buttonData.onDidChangeDisablement(disabled => button.enabled = !disabled));
			}
		});

		// Create toolbar if actions are provided
		if (options?.toolbarData) {
			const overlay = contextKeyService.createOverlay([
				['chatConfirmationPartType', options.toolbarData.partType],
				['chatConfirmationPartSource', options.toolbarData.partSource],
			]);
			const nestedInsta = this._register(instantiationService.createChild(new ServiceCollection([IContextKeyService, overlay])));
			this._register(nestedInsta.createInstance(
				MenuWorkbenchToolBar,
				elements.toolbar,
				MenuId.ChatConfirmationMenu,
				{
					// buttonConfigProvider: () => ({ showLabel: false, showIcon: true }),
					menuOptions: {
						arg: options.toolbarData.arg,
						shouldForwardArgs: true,
					}
				}
			));
		}
	}

	protected renderMessage(element: HTMLElement, listContainer: HTMLElement): void {
		this.messageElement.append(element);

		if (this.showingButtons && this._configurationService.getValue<boolean>('chat.notifyWindowOnConfirmation')) {
			const targetWindow = dom.getWindow(listContainer);
			if (!targetWindow.document.hasFocus()) {
				this.notifyConfirmationNeeded(targetWindow);
			}
		}
	}

	private async notifyConfirmationNeeded(targetWindow: Window): Promise<void> {

		// Focus Window
		this._hostService.focus(targetWindow, { mode: FocusMode.Notify });

		// Notify
		const title = renderAsPlaintext(this.title);
		const notification = await dom.triggerNotification(title ? localize('notificationTitle', "Chat: {0}", title) : localize('defaultTitle', "Chat: Confirmation Required"),
			{
				detail: localize('notificationDetail', "The current chat session requires your confirmation to proceed.")
			}
		);
		if (notification) {
			const disposables = this.notification.value = new DisposableStore();
			disposables.add(notification);

			disposables.add(Event.once(notification.onClick)(() => {
				this._hostService.focus(targetWindow, { mode: FocusMode.Force });
				showChatView(this._viewsService);
			}));

			disposables.add(this._hostService.onDidChangeFocus(focus => {
				if (focus) {
					disposables.dispose();
				}
			}));
		}
	}
}

/** @deprecated Use ChatConfirmationWidget instead */
export class SimpleChatConfirmationWidget extends BaseSimpleChatConfirmationWidget {
	private _renderedMessage: HTMLElement | undefined;

	constructor(
		private readonly _container: HTMLElement,
		options: IChatConfirmationWidgetOptions & { message: string | IMarkdownString },
		@IInstantiationService instantiationService: IInstantiationService,
		@IContextMenuService contextMenuService: IContextMenuService,
		@IConfigurationService configurationService: IConfigurationService,
		@IHostService hostService: IHostService,
		@IViewsService viewsService: IViewsService,
		@IContextKeyService contextKeyService: IContextKeyService,
	) {
		super(options, instantiationService, contextMenuService, configurationService, hostService, viewsService, contextKeyService);
		this.updateMessage(options.message);
	}

	public updateMessage(message: string | IMarkdownString): void {
		this._renderedMessage?.remove();
		const renderedMessage = this._register(this.markdownRenderer.render(
			typeof message === 'string' ? new MarkdownString(message) : message,
			{ asyncRenderCallback: () => this._onDidChangeHeight.fire() }
		));
		this.renderMessage(renderedMessage.element, this._container);
		this._renderedMessage = renderedMessage.element;
	}
}

export interface IChatConfirmationWidget2Options {
	title: string | IMarkdownString;
	message: string | IMarkdownString | HTMLElement;
	icon?: ThemeIcon;
	subtitle?: string | IMarkdownString;
	buttons: IChatConfirmationButton[];
	toolbarData?: { arg: any; partType: string; partSource?: string };
}

abstract class BaseChatConfirmationWidget extends Disposable {
	private _onDidClick = this._register(new Emitter<IChatConfirmationButton>());
	get onDidClick(): Event<IChatConfirmationButton> { return this._onDidClick.event; }

	protected _onDidChangeHeight = this._register(new Emitter<void>());
	get onDidChangeHeight(): Event<void> { return this._onDidChangeHeight.event; }

	private _domNode: HTMLElement;
	get domNode(): HTMLElement {
		return this._domNode;
	}

	private _buttonsDomNode: HTMLElement;

	private get showingButtons() {
		return !this.domNode.classList.contains('hideButtons');
	}

	setShowButtons(showButton: boolean): void {
		this.domNode.classList.toggle('hideButtons', !showButton);
	}

	private readonly messageElement: HTMLElement;
	protected readonly markdownRenderer: MarkdownRenderer;
	private readonly title: string | IMarkdownString;

	private readonly notification = this._register(new MutableDisposable<DisposableStore>());

	constructor(
		options: IChatConfirmationWidget2Options,
		@IInstantiationService protected readonly instantiationService: IInstantiationService,
		@IContextMenuService private readonly contextMenuService: IContextMenuService,
		@IConfigurationService private readonly _configurationService: IConfigurationService,
		@IHostService private readonly _hostService: IHostService,
		@IViewsService private readonly _viewsService: IViewsService,
		@IContextKeyService contextKeyService: IContextKeyService,
	) {
		super();

		const { title, subtitle, message, buttons, icon } = options;
		this.title = title;

		const elements = dom.h('.chat-confirmation-widget2@root', [
			dom.h('.chat-confirmation-widget-title', [
				dom.h('.chat-title@title'),
				dom.h('.chat-toolbar-container@buttonsContainer', [
					dom.h('.chat-toolbar@toolbar'),
				]),
			]),
			dom.h('.chat-confirmation-widget-message@message'),
			dom.h('.chat-confirmation-widget-buttons', [
				dom.h('.chat-buttons@buttons'),
			]),
		]);
<<<<<<< HEAD
		this._domNode = elements.root;
		this._buttonsDomNode = elements.buttons;
=======
		const container = createAccessibilityContainer(title, message);
		container.appendChild(elements.root);
		this._domNode = container;
>>>>>>> 8dac0058
		this.markdownRenderer = this.instantiationService.createInstance(MarkdownRenderer, {});

		const titlePart = this._register(instantiationService.createInstance(
			ChatQueryTitlePart,
			elements.title,
			new MarkdownString(icon ? `$(${icon.id}) ${typeof title === 'string' ? title : title.value}` : typeof title === 'string' ? title : title.value),
			subtitle,
			this.markdownRenderer,
		));

		this._register(titlePart.onDidChangeHeight(() => this._onDidChangeHeight.fire()));

		this.messageElement = elements.message;

		this.updateButtons(buttons);

		// Create toolbar if actions are provided
		if (options?.toolbarData) {
			const overlay = contextKeyService.createOverlay([
				['chatConfirmationPartType', options.toolbarData.partType],
				['chatConfirmationPartSource', options.toolbarData.partSource],
			]);
			const nestedInsta = this._register(instantiationService.createChild(new ServiceCollection([IContextKeyService, overlay])));
			this._register(nestedInsta.createInstance(
				MenuWorkbenchToolBar,
				elements.toolbar,
				MenuId.ChatConfirmationMenu,
				{
					// buttonConfigProvider: () => ({ showLabel: false, showIcon: true }),
					menuOptions: {
						arg: options.toolbarData.arg,
						shouldForwardArgs: true,
					}
				}
			));
		}
	}

	updateButtons(buttons: IChatConfirmationButton[]) {
		while (this._buttonsDomNode.children.length > 0) {
			this._buttonsDomNode.children[0].remove();
		}
		for (const buttonData of buttons) {
			const buttonOptions: IButtonOptions = { ...defaultButtonStyles, secondary: buttonData.isSecondary, title: buttonData.tooltip, disabled: buttonData.disabled };

			let button: IButton;
			if (buttonData.moreActions) {
				button = new ButtonWithDropdown(this._buttonsDomNode, {
					...buttonOptions,
					contextMenuProvider: this.contextMenuService,
					addPrimaryActionToDropdown: false,
					actions: buttonData.moreActions.map(action => {
						if (action instanceof Separator) {
							return action;
						}
						return this._register(new Action(
							action.label,
							action.label,
							undefined,
							!action.disabled,
							() => {
								this._onDidClick.fire(action);
								return Promise.resolve();
							},
						));
					}),
				});
			} else {
				button = new Button(this._buttonsDomNode, buttonOptions);
			}

			this._register(button);
			button.label = buttonData.label;
			this._register(button.onDidClick(() => this._onDidClick.fire(buttonData)));
			if (buttonData.onDidChangeDisablement) {
				this._register(buttonData.onDidChangeDisablement(disabled => button.enabled = !disabled));
			}
		}
	}

	protected renderMessage(element: HTMLElement | IMarkdownString | string, listContainer: HTMLElement): void {
		if (!dom.isHTMLElement(element)) {
			const messageElement = this._register(this.markdownRenderer.render(
				typeof element === 'string' ? new MarkdownString(element) : element,
				{ asyncRenderCallback: () => this._onDidChangeHeight.fire() }
			));
			element = messageElement.element;
		}

		for (const child of this.messageElement.children) {
			child.remove();
		}
		this.messageElement.append(element);

		if (this.showingButtons && this._configurationService.getValue<boolean>('chat.notifyWindowOnConfirmation')) {
			const targetWindow = dom.getWindow(listContainer);
			if (!targetWindow.document.hasFocus()) {
				this.notifyConfirmationNeeded(targetWindow);
			}
		}
	}

	private async notifyConfirmationNeeded(targetWindow: Window): Promise<void> {

		// Focus Window
		this._hostService.focus(targetWindow, { mode: FocusMode.Notify });

		// Notify
		const title = renderAsPlaintext(this.title);
		const notification = await dom.triggerNotification(title ? localize('notificationTitle', "Chat: {0}", title) : localize('defaultTitle', "Chat: Confirmation Required"),
			{
				detail: localize('notificationDetail', "The current chat session requires your confirmation to proceed.")
			}
		);
		if (notification) {
			const disposables = this.notification.value = new DisposableStore();
			disposables.add(notification);

			disposables.add(Event.once(notification.onClick)(() => {
				this._hostService.focus(targetWindow, { mode: FocusMode.Force });
				showChatView(this._viewsService);
			}));

			disposables.add(this._hostService.onDidChangeFocus(focus => {
				if (focus) {
					disposables.dispose();
				}
			}));
		}
	}
}
export class ChatConfirmationWidget extends BaseChatConfirmationWidget {
	private _renderedMessage: HTMLElement | undefined;

	constructor(
		private readonly _container: HTMLElement,
		options: IChatConfirmationWidget2Options & { message: HTMLElement | IMarkdownString | string },
		@IInstantiationService instantiationService: IInstantiationService,
		@IContextMenuService contextMenuService: IContextMenuService,
		@IConfigurationService configurationService: IConfigurationService,
		@IHostService hostService: IHostService,
		@IViewsService viewsService: IViewsService,
		@IContextKeyService contextKeyService: IContextKeyService,
	) {
		super(options, instantiationService, contextMenuService, configurationService, hostService, viewsService, contextKeyService);
		this.renderMessage(options.message, this._container);
	}

	public updateMessage(message: string | IMarkdownString): void {
		this._renderedMessage?.remove();
		const renderedMessage = this._register(this.markdownRenderer.render(
			typeof message === 'string' ? new MarkdownString(message) : message,
			{ asyncRenderCallback: () => this._onDidChangeHeight.fire() }
		));
		this.renderMessage(renderedMessage.element, this._container);
		this._renderedMessage = renderedMessage.element;
	}
}
export class ChatCustomConfirmationWidget extends BaseChatConfirmationWidget {
	constructor(
		container: HTMLElement,
		options: IChatConfirmationWidget2Options & { message: HTMLElement | IMarkdownString | string },
		@IInstantiationService instantiationService: IInstantiationService,
		@IContextMenuService contextMenuService: IContextMenuService,
		@IConfigurationService configurationService: IConfigurationService,
		@IHostService hostService: IHostService,
		@IViewsService viewsService: IViewsService,
		@IContextKeyService contextKeyService: IContextKeyService,
	) {
		super(options, instantiationService, contextMenuService, configurationService, hostService, viewsService, contextKeyService);
		this.renderMessage(options.message, container);
	}
}

function createAccessibilityContainer(title: string | IMarkdownString, message?: string | IMarkdownString | HTMLElement): HTMLElement {
	const container = document.createElement('div');
	container.tabIndex = 0;
	const titleAsString = typeof title === 'string' ? title : title.value;
	const messageAsString = typeof message === 'string' ? message : message && 'value' in message ? message.value : message && 'textContent' in message ? message.textContent : '';
	container.setAttribute('aria-label', localize('chat.confirmationWidget.ariaLabel', "Chat Confirmation Dialog {0} {1}", titleAsString, messageAsString));
	container.classList.add('chat-confirmation-widget-container');
	return container;
}<|MERGE_RESOLUTION|>--- conflicted
+++ resolved
@@ -367,14 +367,12 @@
 				dom.h('.chat-buttons@buttons'),
 			]),
 		]);
-<<<<<<< HEAD
-		this._domNode = elements.root;
-		this._buttonsDomNode = elements.buttons;
-=======
+
 		const container = createAccessibilityContainer(title, message);
 		container.appendChild(elements.root);
 		this._domNode = container;
->>>>>>> 8dac0058
+		this._buttonsDomNode = elements.buttons;
+
 		this.markdownRenderer = this.instantiationService.createInstance(MarkdownRenderer, {});
 
 		const titlePart = this._register(instantiationService.createInstance(
