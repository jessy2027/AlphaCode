--- conflicted
+++ resolved
@@ -668,7 +668,6 @@
     box-shadow: 0 0 0 2px var(--vscode-focusBorder), 0 12px 28px rgba(0, 0, 0, 0.26);
 }
 
-<<<<<<< HEAD
 /* Message attachments */
 .alphacode-message-attachments {
     display: flex;
@@ -704,97 +703,4 @@
 
 .alphacode-chat-input-wrapper .alphacode-attach-button {
     flex-shrink: 0;
-=======
-/* Tool simple display */
-.alphacode-tool-simple {
-    display: block;
-    padding: 6px 10px;
-    margin: 4px 0;
-    font-size: 12px;
-    font-family: var(--vscode-editor-font-family);
-    color: color-mix(in srgb, var(--vscode-foreground) 75%, transparent);
-    background: color-mix(in srgb, var(--vscode-editorWidget-background) 30%, transparent);
-    border-left: 2px solid color-mix(in srgb, var(--vscode-panel-border) 50%, transparent);
-    border-radius: 4px;
-}
-
-/* Tool file card - Format structuré pour Edit/Write */
-.alphacode-tool-file-card {
-    display: flex;
-    align-items: center;
-    gap: 12px;
-    padding: 8px 12px;
-    margin: 4px 0;
-    background: color-mix(in srgb, var(--vscode-editorWidget-background) 25%, transparent);
-    border-left: 2px solid color-mix(in srgb, var(--vscode-panel-border) 50%, transparent);
-    border-radius: 4px;
-    font-family: var(--vscode-editor-font-family);
-}
-
-.alphacode-tool-file-badge {
-    display: inline-flex;
-    align-items: center;
-    justify-content: center;
-    min-width: 28px;
-    padding: 2px 6px;
-    font-size: 10px;
-    font-weight: 600;
-    color: var(--vscode-badge-foreground);
-    background: var(--vscode-badge-background);
-    border-radius: 3px;
-    text-transform: uppercase;
-}
-
-.alphacode-tool-file-name {
-    flex: 1;
-    font-size: 13px;
-    color: var(--vscode-foreground);
-}
-
-.alphacode-tool-file-lines {
-    font-size: 12px;
-    color: var(--vscode-errorForeground);
-    font-weight: 500;
-}
-
-/* Thought section styling */
-.alphacode-thought-section {
-    display: flex;
-    flex-direction: column;
-    gap: 4px;
-    margin: 6px 0;
-    padding: 6px 10px;
-    background: color-mix(in srgb, var(--vscode-editorWidget-background) 40%, transparent);
-    border-left: 2px solid color-mix(in srgb, var(--vscode-panel-border) 60%, transparent);
-    border-radius: 4px;
-    font-size: 11px;
-    opacity: 0.8;
-}
-
-.alphacode-thought-label {
-    font-weight: 500;
-    font-size: 10px;
-    text-transform: uppercase;
-    letter-spacing: 0.05em;
-    opacity: 0.7;
-}
-
-.alphacode-thought-content {
-    line-height: 1.4;
-    white-space: pre-wrap;
-}
-
-/* Inline tool display */
-.alphacode-inline-tool {
-    display: inline-flex;
-    align-items: center;
-    gap: 4px;
-    padding: 2px 6px;
-    margin: 0 2px;
-    background: color-mix(in srgb, var(--vscode-badge-background) 80%, transparent);
-    color: var(--vscode-badge-foreground);
-    border-radius: 3px;
-    font-size: 10px;
-    font-weight: 500;
->>>>>>> 5ac5db0d
 }