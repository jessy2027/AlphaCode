/*---------------------------------------------------------------------------------------------
 *  Copyright (c) Microsoft Corporation. All rights reserved.
 *  Licensed under the MIT License. See License.txt in the project root for license information.
 *--------------------------------------------------------------------------------------------*/

import "./media/vibeCodingView.css";
import "./media/chatView.css";

import {
	$,
	addDisposableListener,
	append,
	clearNode,
} from "../../../../base/browser/dom.js";
import { localize } from "../../../../nls.js";
import { generateUuid } from "../../../../base/common/uuid.js";
import { ICommandService } from "../../../../platform/commands/common/commands.js";
import { MarkdownRenderer } from "./markdownRenderer.js";
import { IConfigurationService } from "../../../../platform/configuration/common/configuration.js";
import { IContextKeyService } from "../../../../platform/contextkey/common/contextkey.js";
import { IContextMenuService } from "../../../../platform/contextview/browser/contextView.js";
import { IHoverService } from "../../../../platform/hover/browser/hover.js";
import { IInstantiationService } from "../../../../platform/instantiation/common/instantiation.js";
import { IKeybindingService } from "../../../../platform/keybinding/common/keybinding.js";
import { IOpenerService } from "../../../../platform/opener/common/opener.js";
import { IThemeService } from "../../../../platform/theme/common/themeService.js";
import {
	IViewDescriptorService,
	ViewContainerLocation,
} from "../../../common/views.js";
import {
	IViewPaneOptions,
	ViewPane,
} from "../../../browser/parts/views/viewPane.js";
import {
	SIDE_BAR_BACKGROUND,
	SIDE_BAR_FOREGROUND,
} from "../../../common/theme.js";
import { IAlphaCodeChatService, IChatMessage } from "../common/chatService.js";
import { IAlphaCodeAIService } from "../common/aiService.js";
import { IEditorService } from "../../../services/editor/common/editorService.js";
import { ProposalsView } from "./proposalsView.js";

export class VibeCodingView extends ViewPane {
	private containerElement: HTMLElement | undefined;
	private chatContainer: HTMLElement | undefined;
	private messagesContainer: HTMLElement | undefined;
	private inputTextArea: HTMLTextAreaElement | undefined;
	private isConfigured: boolean = false;
	private currentStreamingMessage: HTMLElement | undefined;
	private currentStreamingBuffer: string = "";
	private currentStreamingMessageId: string | undefined;
	private isStreaming: boolean = false;
	private markdownRenderer: MarkdownRenderer;
	private welcomeContainer: HTMLElement | undefined;
	private sendStopButton: HTMLButtonElement | undefined;
<<<<<<< HEAD
	private stopButton: HTMLButtonElement | undefined;
	private proposalsView: ProposalsView;
=======
	private proposalsView: ProposalsView;
	private stopButton: HTMLButtonElement | undefined;
>>>>>>> 5ac5db0d

	constructor(
		options: IViewPaneOptions,
		@IKeybindingService keybindingService: IKeybindingService,
		@IContextMenuService contextMenuService: IContextMenuService,
		@IConfigurationService configurationService: IConfigurationService,
		@IContextKeyService contextKeyService: IContextKeyService,
		@IViewDescriptorService viewDescriptorService: IViewDescriptorService,
		@IInstantiationService instantiationService: IInstantiationService,
		@IOpenerService openerService: IOpenerService,
		@IThemeService themeService: IThemeService,
		@IHoverService hoverService: IHoverService,
		@ICommandService private readonly commandService: ICommandService,
		@IAlphaCodeChatService private readonly chatService: IAlphaCodeChatService,
		@IAlphaCodeAIService private readonly aiService: IAlphaCodeAIService,
		@IEditorService private readonly editorService: IEditorService,
	) {
		super(
			options,
			keybindingService,
			contextMenuService,
			configurationService,
			contextKeyService,
			viewDescriptorService,
			instantiationService,
			openerService,
			themeService,
			hoverService,
		);
		this.markdownRenderer = new MarkdownRenderer();
		this.isConfigured = !!this.aiService.getProviderConfig();
		this.proposalsView = this.instantiationService.createInstance(ProposalsView);
		this._register(this.proposalsView);
		this._register(
			this.chatService.onDidStreamChunk((chunk) => this.onStreamChunk(chunk)),
		);
		this._register(
			this.chatService.onDidAddMessage(() => this.renderMessages()),
		);

		// Listen for AI configuration changes to switch from welcome to chat
		this._register(
			this.aiService.onDidChangeConfiguration(() => {
				const wasConfigured = this.isConfigured;
				this.isConfigured = !!this.aiService.getProviderConfig();
				if (!wasConfigured && this.isConfigured && this.containerElement) {
					// Switch from welcome to chat
					clearNode(this.containerElement);
					this.renderChat(this.containerElement);
				} else if (
					wasConfigured &&
					!this.isConfigured &&
					this.containerElement
				) {
					// Switch from chat to welcome
					clearNode(this.containerElement);
					this.renderWelcome(this.containerElement);
				}
			}),
		);
	}

	protected override renderBody(container: HTMLElement): void {
		super.renderBody(container);
		this.containerElement = container;
		container.classList.add("alphacode-vibe-root");

		if (!this.isConfigured) {
			this.renderWelcome(container);
		} else {
			this.renderChat(container);
		}

		this.updateBackground(container);
		this._register(
			this.themeService.onDidColorThemeChange(() => {
				if (this.containerElement) {
					this.updateBackground(this.containerElement);
				}
			}),
		);

		this.layoutWelcome();
	}

	private renderWelcome(container: HTMLElement): void {
		this.welcomeContainer = append(container, $(".alphacode-vibe-welcome"));

		append(
			this.welcomeContainer,
			$(
				"h2",
				undefined,
				localize("alphacode.vibe.welcome.title", "Welcome to Vibe Coding"),
			),
		);

		append(
			this.welcomeContainer,
			$(
				"p",
				undefined,
				localize(
					"alphacode.vibe.welcome.description",
					"Connect your favorite AI providers and co-create code directly inside AlphaCodeIDE. Configure your API keys to begin.",
				),
			),
		);

		const actionsRow = append(
			this.welcomeContainer,
			$(".alphacode-vibe-actions"),
		);
		const configureButton = append(
			actionsRow,
			$(
				"button.monaco-text-button",
				undefined,
				localize("alphacode.vibe.configure", "Open AI Settings"),
			),
		) as HTMLButtonElement;
		configureButton.type = "button";

		this._register(
			addDisposableListener(configureButton, "click", async () => {
				await this.commandService.executeCommand(
					"workbench.action.openSettings",
					"@alphacode ai",
				);
			}),
		);

		append(
			this.welcomeContainer,
			$(
				"p",
				undefined,
				localize("alphacode.vibe.welcome.instructions", "Next steps:"),
			),
		);
		const checklist = append(this.welcomeContainer, $("ul", undefined));
		append(
			checklist,
			$(
				"li",
				undefined,
				localize(
					"alphacode.vibe.welcome.step.context",
					"Enable workspace indexing for deeper context awareness.",
				),
			),
		);
		append(
			checklist,
			$(
				"li",
				undefined,
				localize(
					"alphacode.vibe.welcome.step.agents",
					"Choose agents for generation, refactors, debugging, and documentation.",
				),
			),
		);
		append(
			checklist,
			$(
				"li",
				undefined,
				localize(
					"alphacode.vibe.welcome.step.live",
					"Invite collaborators to start live pair programming sessions.",
				),
			),
		);
	}

	private renderChat(container: HTMLElement): void {
		this.chatContainer = append(container, $(".alphacode-chat-container"));

		// Toolbar
		const toolbar = append(this.chatContainer, $(".alphacode-chat-toolbar"));
		append(
			toolbar,
			$(
				"span",
				undefined,
				localize("alphacode.chat.title", "Vibe Coding Chat"),
			),
		);
		const toolbarActions = append(
			toolbar,
			$(".alphacode-chat-toolbar-actions"),
		);

		const clearButton = append(
			toolbarActions,
			$(
				"button.monaco-text-button.alphacode-chat-toolbar-button",
				undefined,
				localize("alphacode.chat.clear", "Clear"),
			),
		) as HTMLButtonElement;
		this._register(
			addDisposableListener(clearButton, "click", () => {
				this.chatService.clearCurrentSession();
				this.renderMessages();
			}),
		);

		// Stop button (hidden by default)
		this.stopButton = append(
			toolbarActions,
			$(
				"button.monaco-text-button.alphacode-chat-toolbar-button.stop-button",
				undefined,
				localize("alphacode.chat.stop", "Stop"),
			),
		) as HTMLButtonElement;
		this.stopButton.style.display = "none";
		this._register(
			addDisposableListener(this.stopButton, "click", () => {
				this.stopStreaming();
			}),
		);

		// Messages container
		this.messagesContainer = append(
			this.chatContainer,
			$(".alphacode-chat-messages"),
		);
		this.renderMessages();

		// Input container
		const inputContainer = append(
			this.chatContainer,
			$(".alphacode-chat-input-container"),
		);

		const inputWrapper = append(
			inputContainer,
			$(".alphacode-chat-input-wrapper"),
		);

		// Text input
		this.inputTextArea = append(
			inputWrapper,
			$("textarea.alphacode-chat-input"),
		) as HTMLTextAreaElement;
		this.inputTextArea.placeholder = localize(
			"alphacode.chat.placeholder",
			"Ask anything (Ctrl+L)",
		);

		// Toolbar at bottom of input
		const inputToolbar = append(
			inputWrapper,
			$(".alphacode-chat-input-toolbar"),
		);

		// Left section
		const toolbarLeft = append(inputToolbar, $(".alphacode-chat-toolbar-left"));

		// Add attachment button
		const attachButton = append(
			toolbarLeft,
			$(
				"button.alphacode-chat-icon-button",
				{ title: localize("alphacode.chat.attach", "Attach files") },
				"+",
			),
		) as HTMLButtonElement;
		this._register(
			addDisposableListener(attachButton, "click", () => {
				// TODO: Implement file attachment
				console.log("Attach files clicked");
			}),
		);

		// Center section - Model name
		const toolbarCenter = append(
			inputToolbar,
			$(".alphacode-chat-toolbar-center"),
		);
		const providerConfig = this.aiService.getProviderConfig();
		const modelName = providerConfig?.model || "AlphaCode AI";
		append(toolbarCenter, $("span", undefined, modelName));

		// Right section
		const toolbarRight = append(
			inputToolbar,
			$(".alphacode-chat-toolbar-right"),
		);

		// Microphone button
		// allow-any-unicode-next-line
		const micButton = append(
			toolbarRight,
			$(
				"button.alphacode-chat-icon-button",
				{ title: localize("alphacode.chat.voice", "Voice input") },
				"🎤",
			),
		) as HTMLButtonElement;
		micButton.disabled = true;
		this._register(
			addDisposableListener(micButton, "click", () => {
				// TODO: Implement voice input
				console.log("Voice input clicked");
			}),
		);

		// Send/Stop button
		this.sendStopButton = append(
			toolbarRight,
			$(
				"button.alphacode-chat-send-button",
				{ title: localize("alphacode.chat.send", "Send message") },
				"↑",
			),
		) as HTMLButtonElement;

		this._register(
			addDisposableListener(this.sendStopButton, "click", () => {
				if (this.isStreaming) {
					this.stopStreaming();
				} else {
					this.sendMessage();
				}
			}),
		);

		this._register(
			addDisposableListener(
				this.inputTextArea,
				"keydown",
				(e: KeyboardEvent) => {
					if (e.key === "Enter" && (e.ctrlKey || e.metaKey)) {
						e.preventDefault();
						this.sendMessage();
					}
				},
			),
		);
	}

	private renderMessages(): void {
		if (!this.messagesContainer) {
			return;
		}

		clearNode(this.messagesContainer);
		if (this.currentStreamingMessage) {
			this.currentStreamingMessage = undefined;
		}

		let session = this.chatService.getCurrentSession();

		// Create a session if none exists
		if (!session) {
			session = this.chatService.createSession();
		}

		if (session.messages.length === 0) {
			const empty = append(this.messagesContainer, $(".alphacode-chat-empty"));
			// allow-any-unicode-next-line
			append(empty, $(".alphacode-chat-empty-icon", undefined, "💬"));
			append(
				empty,
				$(
					".alphacode-chat-empty-title",
					undefined,
					localize("alphacode.chat.empty.title", "Start a Conversation"),
				),
			);
			append(
				empty,
				$(
					".alphacode-chat-empty-description",
					undefined,
					localize(
						"alphacode.chat.empty.description",
						"Ask questions, generate code, refactor, debug, or get documentation help.",
					),
				),
			);
			return;
		}

		// Group messages: user messages and assistant messages with their tools
		const groupedMessages: Array<{
			type: "user" | "assistant";
			userMsg?: IChatMessage;
			assistantMsg?: IChatMessage;
			toolMsgs: IChatMessage[];
		}> = [];
		let currentGroup: {
			type: "user" | "assistant";
			userMsg?: IChatMessage;
			assistantMsg?: IChatMessage;
			toolMsgs: IChatMessage[];
		} | null = null;

		for (const message of session.messages) {
			if (message.role === "user") {
				if (currentGroup) {
					groupedMessages.push(currentGroup);
				}
				currentGroup = { type: "user", userMsg: message, toolMsgs: [] };
			} else if (message.role === "assistant") {
				if (currentGroup && currentGroup.type === "user") {
					groupedMessages.push(currentGroup);
				}
				currentGroup = {
					type: "assistant",
					assistantMsg: message,
					toolMsgs: [],
				};
			} else if (message.role === "tool") {
				if (currentGroup && currentGroup.type === "assistant") {
					currentGroup.toolMsgs.push(message);
				} else {
					// Tool message without assistant message, create a group
					if (currentGroup) {
						groupedMessages.push(currentGroup);
					}
					currentGroup = { type: "assistant", toolMsgs: [message] };
				}
			}
		}
		if (currentGroup) {
			groupedMessages.push(currentGroup);
		}

		for (const group of groupedMessages) {
			if (group.type === "user" && group.userMsg) {
				this.renderMessage(group.userMsg);
			} else if (group.type === "assistant") {
				this.renderAssistantMessageGroup(group.assistantMsg, group.toolMsgs);
			}
		}

		if (this.isStreaming || this.currentStreamingBuffer.trim().length > 0) {
			this.ensureStreamingMessage(this.currentStreamingMessageId);
		}

		// Scroll to bottom
		this.messagesContainer.scrollTop = this.messagesContainer.scrollHeight;
	}

	private renderAssistantMessageGroup(
		assistantMsg: IChatMessage | undefined,
		toolMsgs: IChatMessage[],
	): void {
		if (!this.messagesContainer) {
			return;
		}

		const messageElement = append(
			this.messagesContainer,
			$(".alphacode-chat-message.assistant"),
		);

		const header = append(messageElement, $(".alphacode-chat-message-header"));
		// allow-any-unicode-next-line
		append(header, $(".alphacode-chat-message-avatar", undefined, "🤖"));
		append(
			header,
			$(
				"span",
				undefined,
				localize("alphacode.chat.assistant", "AlphaCode AI"),
			),
		);

		const content = append(
			messageElement,
			$(".alphacode-chat-message-content"),
		);

		// Render assistant message if present
		if (assistantMsg) {
			// Add "Thought" section if present
			const thoughtMatch = assistantMsg.content.match(
				/^(Thought for \d+s|Analyzing|Planning)/im,
			);
			if (thoughtMatch) {
				const lines = assistantMsg.content.split("\n");
				let thoughtContent = "";
				let remainingContent = "";
				let inThought = true;

				for (const line of lines) {
					if (inThought && line.trim() === "") {
						inThought = false;
						continue;
					}
					if (inThought) {
						thoughtContent += line + "\n";
					} else {
						remainingContent += line + "\n";
					}
				}

				if (thoughtContent.trim()) {
					const thoughtSection = append(
						content,
						$(".alphacode-thought-section"),
					);
					append(
						thoughtSection,
						$("div.alphacode-thought-label", undefined, "Thought"),
					);
					append(
						thoughtSection,
						$(
							"div.alphacode-thought-content",
							undefined,
							thoughtContent.trim(),
						),
					);
				}

				if (remainingContent.trim()) {
					const textDiv = append(content, $("div"));
					this.markdownRenderer.render(remainingContent.trim(), textDiv);
				}
			} else {
				this.markdownRenderer.render(assistantMsg.content, content);
			}
		}

		// Render tool messages inline
		if (toolMsgs.length > 0) {
			for (const toolMsg of toolMsgs) {
				this.renderToolMessage(content, toolMsg);
			}
		}

		// Render actions if assistant message exists
		if (assistantMsg) {
			this.renderMessageActions(messageElement, assistantMsg);
		}

		// Scroll to bottom
		this.messagesContainer.scrollTop = this.messagesContainer.scrollHeight;
	}

	private renderMessage(message: IChatMessage): void {
		if (!this.messagesContainer) {
			return;
		}

		const messageElement = append(
			this.messagesContainer,
			$(`.alphacode-chat-message.${message.role}`),
		);

		const header = append(messageElement, $(".alphacode-chat-message-header"));
		let avatarSymbol: string;
		let labelText: string;
		switch (message.role) {
			case "user":
				// allow-any-unicode-next-line
				avatarSymbol = "👤";
				labelText = localize("alphacode.chat.you", "You");
				break;
			case "assistant":
				// allow-any-unicode-next-line
				avatarSymbol = "🤖";
				labelText = localize("alphacode.chat.assistant", "AlphaCode AI");
				break;
			case "tool":
				// allow-any-unicode-next-line
				avatarSymbol = "🛠️";
				labelText = localize("alphacode.chat.tool", "Tool");
				break;
			default:
				// allow-any-unicode-next-line
				avatarSymbol = "💬";
				labelText = "";
		}

		append(
			header,
			$(".alphacode-chat-message-avatar", undefined, avatarSymbol),
		);
		append(header, $("span", undefined, labelText));

		const content = append(
			messageElement,
			$(".alphacode-chat-message-content"),
		);

		content.textContent = message.content;

		// Scroll to bottom
		this.messagesContainer.scrollTop = this.messagesContainer.scrollHeight;
	}

	private renderToolMessage(
		contentElement: HTMLElement,
		message: IChatMessage,
	): void {
		const metadata = message.metadata ?? {};
		const toolName = metadata.name || "Tool";

		// allow-any-unicode-next-line
		// Extraire les informations du message
		if (toolName.toLowerCase().includes("read")) {
			// Pour read_file - format simple
			const fileMatch = message.content.match(/file_path['":\s]+([^\s'"]+)/);
			const offsetMatch = message.content.match(/offset['":\s]+(\d+)/);
			const limitMatch = message.content.match(/limit['":\s]+(\d+)/);

			let simplifiedText = "";
			if (fileMatch) {
				const filename = fileMatch[1].split(/[/\\]/).pop();
				if (offsetMatch && limitMatch) {
					const start = parseInt(offsetMatch[1]);
					const end = start + parseInt(limitMatch[1]) - 1;
					simplifiedText = `Read ${filename} #L${start}-${end}`;
				} else {
					simplifiedText = `Read ${filename}`;
				}
			} else {
				simplifiedText = `Read file`;
			}

			const toolText = append(contentElement, $("div.alphacode-tool-simple"));
			toolText.textContent = simplifiedText;
		} else if (
			toolName.toLowerCase().includes("edit") ||
			toolName.toLowerCase().includes("write")
		) {
			// Pour edit/write - format structuré avec badge
			const fileMatch = message.content.match(/file_path['":\s]+([^\s'"]+)/);

			if (fileMatch) {
				const filepath = fileMatch[1];
				const filename = filepath.split(/[/\\]/).pop() || "file";
				const ext = filename.split(".").pop()?.toUpperCase() || "";

				// allow-any-unicode-next-line
				// Calculer le nombre de lignes modifiées (approximatif)
				const linesChanged = message.content.split("\n").length - 1;

				const toolCard = append(
					contentElement,
					$("div.alphacode-tool-file-card"),
				);

				// Badge du langage
				const badge = append(toolCard, $("span.alphacode-tool-file-badge"));
				badge.textContent = ext;

				// Nom du fichier
				const nameSpan = append(toolCard, $("span.alphacode-tool-file-name"));
				nameSpan.textContent = filename;

				// Indicateur de lignes
				const linesSpan = append(toolCard, $("span.alphacode-tool-file-lines"));
				linesSpan.textContent = `-${linesChanged}`;
			} else {
				const toolText = append(contentElement, $("div.alphacode-tool-simple"));
				toolText.textContent = "Edit file";
			}
		} else {
			// Autres outils
			const toolText = append(contentElement, $("div.alphacode-tool-simple"));
			toolText.textContent = toolName;
		}
	}

	private renderMessageActions(
		messageElement: HTMLElement,
		message: IChatMessage,
	): void {
		const actions = append(messageElement, $(".alphacode-message-actions"));

		// Copy button
		// allow-any-unicode-next-line
		const copyButton = append(
			actions,
			$("button.alphacode-message-action", undefined, "📋 Copy"),
		) as HTMLButtonElement;
		this._register(
			addDisposableListener(copyButton, "click", () => {
				navigator.clipboard.writeText(message.content);
				// allow-any-unicode-next-line
				copyButton.textContent = "✓ Copied!";
				setTimeout(() => {
					// allow-any-unicode-next-line
					copyButton.textContent = "📋 Copy";
				}, 2000);
			}),
		);

		// Apply code button (if contains code)
		const codeBlocks = this.markdownRenderer.extractCodeBlocks(message.content);
		if (codeBlocks.length > 0) {
			const applyButton = append(
				actions,
				$(
					"button.alphacode-message-action.primary",
					undefined,
					"✨ Apply Code",
				),
			) as HTMLButtonElement;
			this._register(
				addDisposableListener(applyButton, "click", () =>
					this.applyCode(codeBlocks[0].code),
				),
			);
		}

		// Regenerate button
		const regenerateButton = append(
			actions,
			$("button.alphacode-message-action", undefined, "Regenerate"),
		) as HTMLButtonElement;
		regenerateButton.type = "button";
		this._register(
			addDisposableListener(regenerateButton, "click", () =>
				this.regenerateLastResponse(),
			),
		);
	}

	private updateSendStopButton(): void {
		if (!this.sendStopButton) {
			return;
		}

		if (this.isStreaming) {
			// allow-any-unicode-next-line
			this.sendStopButton.textContent = "⏸";
			this.sendStopButton.title = localize(
				"alphacode.chat.stopGenerating",
				"Stop generating",
			);
			this.sendStopButton.classList.add("stop-mode");
		} else {
			this.sendStopButton.textContent = "↑";
			this.sendStopButton.title = localize(
				"alphacode.chat.send",
				"Send message",
			);
			this.sendStopButton.classList.remove("stop-mode");
		}
	}

<<<<<<< HEAD
	private stopStreaming(): void {
		this.isStreaming = false;
		this.currentStreamingBuffer = '';
		this.currentStreamingMessageId = undefined;
		this.updateSendStopButton();

		// Hide stop button
		if (this.stopButton) {
			this.stopButton.style.display = 'none';
		}

		// Clear current streaming message if exists
		if (this.currentStreamingMessage) {
			const existingContent = this.currentStreamingBuffer.trim();
			if (!existingContent) {
				clearNode(this.currentStreamingMessage);
				this.currentStreamingMessage.textContent = localize(
					'alphacode.chat.stopped',
					'Response generation stopped.'
				);
			}
			this.currentStreamingMessage = undefined;
		}
	}

=======
>>>>>>> 5ac5db0d
	private async applyCode(code: string): Promise<void> {
		// Get active editor
		const activeEditor = this.editorService.activeTextEditorControl;
		if (!activeEditor) {
			return;
		}

		// Check if it's a code editor
		if (
			"executeEdits" in activeEditor &&
			typeof activeEditor.executeEdits === "function"
		) {
			// Insert code at cursor position or replace selection
			const selection = activeEditor.getSelection?.();
			if (selection) {
				const edit = {
					range: selection,
					text: code,
				};
				activeEditor.executeEdits("alphacode", [edit]);
			}
		}
	}

	private async regenerateLastResponse(): Promise<void> {
		const session = this.chatService.getCurrentSession();
		if (!session || session.messages.length < 2) {
			return;
		}

		// Get the last user message
		const messages = session.messages;
		const lastUserMessage = messages.filter((m) => m.role === "user").pop();

		if (lastUserMessage && this.inputTextArea) {
			this.inputTextArea.value = lastUserMessage.content;
			this.sendMessage();
		}
	}

<<<<<<< HEAD
=======
	private stopStreaming(): void {
		this.isStreaming = false;
		this.currentStreamingBuffer = "";
		this.currentStreamingMessageId = undefined;

		// Hide stop button
		if (this.stopButton) {
			this.stopButton.style.display = "none";
		}

		// Clear current streaming message
		if (this.currentStreamingMessage) {
			clearNode(this.currentStreamingMessage);
			this.currentStreamingMessage.textContent = localize(
				"alphacode.chat.stopped",
				"Response generation stopped.",
			);
			this.currentStreamingMessage = undefined;
		}
	}
>>>>>>> 5ac5db0d

	private onStreamChunk(chunk: {
		content: string;
		done: boolean;
		messageId?: string;
	}): void {
		this.ensureStreamingMessage(chunk.messageId);
		if (!this.currentStreamingMessage) {
			return;
		}
		if (
			chunk.messageId &&
			this.currentStreamingMessageId &&
			chunk.messageId !== this.currentStreamingMessageId
		) {
			return;
		}
		if (chunk.messageId && !this.currentStreamingMessageId) {
			this.currentStreamingMessageId = chunk.messageId;
		}

		if (!chunk.done) {
			// Show stop button during streaming
			if (this.stopButton) {
				this.stopButton.style.display = "inline-block";
			}

			if (chunk.content) {
				this.currentStreamingBuffer += chunk.content;
			}
			const hasContent = this.currentStreamingBuffer.trim().length > 0;
			if (hasContent) {
				clearNode(this.currentStreamingMessage);
				this.markdownRenderer.render(
					this.currentStreamingBuffer,
					this.currentStreamingMessage,
				);
			} else {
				const spinner = this.currentStreamingMessage.querySelector(
					".alphacode-chat-loading-spinner",
				);
				if (!spinner) {
					append(
						this.currentStreamingMessage,
						$(".alphacode-chat-loading-spinner"),
					);
				}
			}
			if (hasContent) {
				const spinner = this.currentStreamingMessage.querySelector(
					".alphacode-chat-loading-spinner",
				);
				if (spinner) {
					spinner.remove();
				}
			}
			if (this.messagesContainer) {
				this.messagesContainer.scrollTop = this.messagesContainer.scrollHeight;
			}
		} else {
			// Hide stop button when done
			if (this.stopButton) {
				this.stopButton.style.display = "none";
			}

			this.currentStreamingBuffer = "";
			this.currentStreamingMessageId = undefined;
		}
	}

	private ensureStreamingMessage(messageId?: string): void {
		if (!this.messagesContainer) {
			return;
		}
		if (
			this.currentStreamingMessage &&
			this.currentStreamingMessage.isConnected
		) {
			if (messageId && !this.currentStreamingMessageId) {
				this.currentStreamingMessageId = messageId;
			}
			return;
		}

		const messageElement = append(
			this.messagesContainer,
			$(".alphacode-chat-message.assistant"),
		);
		const header = append(messageElement, $(".alphacode-chat-message-header"));
		append(header, $(".alphacode-chat-message-avatar", undefined, "AI"));
		append(
			header,
			$(
				"span",
				undefined,
				localize("alphacode.chat.assistant", "AlphaCode AI"),
			),
		);
		this.currentStreamingMessage = append(
			messageElement,
			$(".alphacode-chat-message-content"),
		);
		this.currentStreamingMessage.textContent = "";
		if (this.currentStreamingBuffer.trim().length > 0) {
			this.markdownRenderer.render(
				this.currentStreamingBuffer,
				this.currentStreamingMessage,
			);
		} else {
			append(
				this.currentStreamingMessage,
				$(".alphacode-chat-loading-spinner"),
			);
		}
		if (messageId) {
			this.currentStreamingMessageId = messageId;
		}
		this.messagesContainer.scrollTop = this.messagesContainer.scrollHeight;
	}

	private async sendMessage(): Promise<void> {
		if (!this.inputTextArea || this.isStreaming) {
			return;
		}

		const content = this.inputTextArea.value.trim();
		if (!content) {
			return;
		}

		// Clear input
		this.inputTextArea.value = "";
		this.isStreaming = true;
		this.currentStreamingBuffer = "";
		this.currentStreamingMessageId = undefined;
		this.updateSendStopButton();

		// Add user message immediately
		const userMessage: IChatMessage = {
			id: generateUuid(),
			role: "user",
			content,
			timestamp: Date.now(),
		};
		this.renderMessage(userMessage);
		this.ensureStreamingMessage();

		// Get context from active editor
		const activeEditor = this.editorService.activeTextEditorControl;
		const context = {
			activeFile: this.editorService.activeEditor?.resource?.path,
			selectedCode: activeEditor
				? this.getSelectedText(activeEditor)
				: undefined,
		};

		// Prepare assistant message container for streaming
		if (this.messagesContainer) {
			const messageElement = append(
				this.messagesContainer,
				$(`.alphacode-chat-message.assistant`),
			);
			const header = append(
				messageElement,
				$(".alphacode-chat-message-header"),
			);
			append(header, $(".alphacode-chat-message-avatar", undefined, "AI"));
			append(
				header,
				$(
					"span",
					undefined,
					localize("alphacode.chat.assistant", "AlphaCode AI"),
				),
			);

			this.currentStreamingMessage = append(
				messageElement,
				$(".alphacode-chat-message-content"),
			);
			this.currentStreamingMessage.textContent = "";

			// Add typing indicator
			append(
				this.currentStreamingMessage,
				$(".alphacode-chat-loading-spinner"),
			);

			// Scroll to bottom
			this.messagesContainer.scrollTop = this.messagesContainer.scrollHeight;

			// Send message with streaming
			try {
				await this.chatService.sendMessage(content, context);
			} catch (error) {
				console.error("Failed to send message", error);
				if (this.currentStreamingMessage) {
					this.currentStreamingMessage.textContent = `Error: ${error instanceof Error ? error.message : "Unknown error"}`;
				}
			} finally {
				this.isStreaming = false;
				this.currentStreamingMessage = undefined;
				this.updateSendStopButton();
			}
		}
	}

	private getSelectedText(editor: any): string | undefined {
		if (!editor.getSelection) {
			return undefined;
		}

		const selection = editor.getSelection();
		if (!selection || selection.isEmpty()) {
			return undefined;
		}

		const model = editor.getModel();
		if (!model) {
			return undefined;
		}

		return model.getValueInRange(selection);
	}

	protected override layoutBody(height: number, width: number): void {
		super.layoutBody(height, width);
		this.layoutWelcome();
	}

	private layoutWelcome(): void {
		if (!this.containerElement) {
			return;
		}
		const viewLocation = this.viewDescriptorService.getViewLocationById(
			this.id,
		);
		const isSidebar =
			viewLocation === ViewContainerLocation.Sidebar ||
			viewLocation === ViewContainerLocation.AuxiliaryBar;
		const isNarrow = isSidebar && this.containerElement.clientWidth < 320;
		this.containerElement.classList.toggle("alphacode-vibe-narrow", isNarrow);
	}

	private updateBackground(container: HTMLElement): void {
		const theme = this.themeService.getColorTheme();
		const background = theme.getColor(SIDE_BAR_BACKGROUND);
		const foreground = theme.getColor(SIDE_BAR_FOREGROUND);
		if (background) {
			container.style.setProperty(
				"--alphacode-vibe-background",
				background.toString(),
			);
		}
		if (foreground) {
			container.style.setProperty(
				"--alphacode-vibe-foreground",
				foreground.toString(),
			);
		}
	}
}<|MERGE_RESOLUTION|>--- conflicted
+++ resolved
@@ -54,13 +54,8 @@
 	private markdownRenderer: MarkdownRenderer;
 	private welcomeContainer: HTMLElement | undefined;
 	private sendStopButton: HTMLButtonElement | undefined;
-<<<<<<< HEAD
 	private stopButton: HTMLButtonElement | undefined;
 	private proposalsView: ProposalsView;
-=======
-	private proposalsView: ProposalsView;
-	private stopButton: HTMLButtonElement | undefined;
->>>>>>> 5ac5db0d
 
 	constructor(
 		options: IViewPaneOptions,
@@ -812,7 +807,6 @@
 		}
 	}
 
-<<<<<<< HEAD
 	private stopStreaming(): void {
 		this.isStreaming = false;
 		this.currentStreamingBuffer = '';
@@ -838,8 +832,6 @@
 		}
 	}
 
-=======
->>>>>>> 5ac5db0d
 	private async applyCode(code: string): Promise<void> {
 		// Get active editor
 		const activeEditor = this.editorService.activeTextEditorControl;
@@ -880,29 +872,6 @@
 		}
 	}
 
-<<<<<<< HEAD
-=======
-	private stopStreaming(): void {
-		this.isStreaming = false;
-		this.currentStreamingBuffer = "";
-		this.currentStreamingMessageId = undefined;
-
-		// Hide stop button
-		if (this.stopButton) {
-			this.stopButton.style.display = "none";
-		}
-
-		// Clear current streaming message
-		if (this.currentStreamingMessage) {
-			clearNode(this.currentStreamingMessage);
-			this.currentStreamingMessage.textContent = localize(
-				"alphacode.chat.stopped",
-				"Response generation stopped.",
-			);
-			this.currentStreamingMessage = undefined;
-		}
-	}
->>>>>>> 5ac5db0d
 
 	private onStreamChunk(chunk: {
 		content: string;
