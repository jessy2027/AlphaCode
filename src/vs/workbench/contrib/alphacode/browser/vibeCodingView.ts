/*---------------------------------------------------------------------------------------------
 *  Copyright (c) Microsoft Corporation. All rights reserved.
 *  Licensed under the MIT License. See License.txt in the project root for license information.
 *--------------------------------------------------------------------------------------------*/

import "./media/vibeCodingView.css";
import "./media/chatView.css";

import {
	$,
	addDisposableListener,
	append,
	clearNode,
} from "../../../../base/browser/dom.js";
import { localize } from "../../../../nls.js";
import { generateUuid } from "../../../../base/common/uuid.js";
import { ICommandService } from "../../../../platform/commands/common/commands.js";
import { MarkdownRenderer } from "./markdownRenderer.js";
import { IConfigurationService } from "../../../../platform/configuration/common/configuration.js";
import { IContextKeyService } from "../../../../platform/contextkey/common/contextkey.js";
import { IContextMenuService } from "../../../../platform/contextview/browser/contextView.js";
import { IHoverService } from "../../../../platform/hover/browser/hover.js";
import { IInstantiationService } from "../../../../platform/instantiation/common/instantiation.js";
import { IKeybindingService } from "../../../../platform/keybinding/common/keybinding.js";
import { IOpenerService } from "../../../../platform/opener/common/opener.js";
import { IThemeService } from "../../../../platform/theme/common/themeService.js";
import {
	IViewDescriptorService,
	ViewContainerLocation,
} from "../../../common/views.js";
import {
	IViewPaneOptions,
	ViewPane,
} from "../../../browser/parts/views/viewPane.js";
import {
	SIDE_BAR_BACKGROUND,
	SIDE_BAR_FOREGROUND,
} from '../../../common/theme.js';
import { IAlphaCodeChatService, IChatMessage } from '../common/chatService.js';
import { IAlphaCodeAIService } from '../common/aiService.js';
import { IEditorService } from '../../../services/editor/common/editorService.js';
import { IAlphaCodeFileAttachmentService } from '../common/fileAttachmentService.js';
import { FileAttachmentWidget } from './fileAttachmentWidget.js';

export class VibeCodingView extends ViewPane {
	private containerElement: HTMLElement | undefined;
	private chatContainer: HTMLElement | undefined;
	private messagesContainer: HTMLElement | undefined;
	private inputTextArea: HTMLTextAreaElement | undefined;
	private isConfigured: boolean = false;
	private currentStreamingMessage: HTMLElement | undefined;
	private currentStreamingBuffer: string = "";
	private currentStreamingMessageId: string | undefined;
	private isStreaming: boolean = false;
	private markdownRenderer: MarkdownRenderer;
	private welcomeContainer: HTMLElement | undefined;
<<<<<<< HEAD
	private fileAttachmentWidget: FileAttachmentWidget | undefined;
=======
	private sendStopButton: HTMLButtonElement | undefined;
	private proposalsView: ProposalsView;
>>>>>>> 8eb57427

	constructor(
		options: IViewPaneOptions,
		@IKeybindingService keybindingService: IKeybindingService,
		@IContextMenuService contextMenuService: IContextMenuService,
		@IConfigurationService configurationService: IConfigurationService,
		@IContextKeyService contextKeyService: IContextKeyService,
		@IViewDescriptorService viewDescriptorService: IViewDescriptorService,
		@IInstantiationService instantiationService: IInstantiationService,
		@IOpenerService openerService: IOpenerService,
		@IThemeService themeService: IThemeService,
		@IHoverService hoverService: IHoverService,
		@ICommandService private readonly commandService: ICommandService,
		@IAlphaCodeChatService private readonly chatService: IAlphaCodeChatService,
		@IAlphaCodeAIService private readonly aiService: IAlphaCodeAIService,
		@IEditorService private readonly editorService: IEditorService,
		@IAlphaCodeFileAttachmentService private readonly fileAttachmentService: IAlphaCodeFileAttachmentService,
	) {
		super(
			options,
			keybindingService,
			contextMenuService,
			configurationService,
			contextKeyService,
			viewDescriptorService,
			instantiationService,
			openerService,
			themeService,
			hoverService,
		);
		this.markdownRenderer = new MarkdownRenderer();
		this.isConfigured = !!this.aiService.getProviderConfig();
		this.proposalsView = this.instantiationService.createInstance(ProposalsView);
		this._register(this.proposalsView);
		this._register(
			this.chatService.onDidStreamChunk((chunk) => this.onStreamChunk(chunk)),
		);
		this._register(
			this.chatService.onDidAddMessage((message) => {
				// Ne pas re-render pendant le streaming pour éviter de perdre le message en cours
				// Les messages seront affichés à la fin du streaming
				if (!this.isStreaming) {
					this.renderMessages();
				}
			}),
		);

		// Listen for AI configuration changes to switch from welcome to chat
		this._register(
			this.aiService.onDidChangeConfiguration(() => {
				const wasConfigured = this.isConfigured;
				this.isConfigured = !!this.aiService.getProviderConfig();
				if (!wasConfigured && this.isConfigured && this.containerElement) {
					// Switch from welcome to chat
					clearNode(this.containerElement);
					this.renderChat(this.containerElement);
				} else if (
					wasConfigured &&
					!this.isConfigured &&
					this.containerElement
				) {
					// Switch from chat to welcome
					clearNode(this.containerElement);
					this.renderWelcome(this.containerElement);
				}
			}),
		);
	}

	protected override renderBody(container: HTMLElement): void {
		super.renderBody(container);
		this.containerElement = container;
		container.classList.add("alphacode-vibe-root");

		if (!this.isConfigured) {
			this.renderWelcome(container);
		} else {
			this.renderChat(container);
		}

		this.updateBackground(container);
		this._register(
			this.themeService.onDidColorThemeChange(() => {
				if (this.containerElement) {
					this.updateBackground(this.containerElement);
				}
			}),
		);

		this.layoutWelcome();
	}

	private renderWelcome(container: HTMLElement): void {
		this.welcomeContainer = append(container, $(".alphacode-vibe-welcome"));

		append(
			this.welcomeContainer,
			$(
				"h2",
				undefined,
				localize("alphacode.vibe.welcome.title", "Welcome to Vibe Coding"),
			),
		);

		append(
			this.welcomeContainer,
			$(
				"p",
				undefined,
				localize(
					"alphacode.vibe.welcome.description",
					"Connect your favorite AI providers and co-create code directly inside AlphaCodeIDE. Configure your API keys to begin.",
				),
			),
		);

		const actionsRow = append(
			this.welcomeContainer,
			$(".alphacode-vibe-actions"),
		);
		const configureButton = append(
			actionsRow,
			$(
				"button.monaco-text-button",
				undefined,
				localize("alphacode.vibe.configure", "Open AI Settings"),
			),
		) as HTMLButtonElement;
		configureButton.type = "button";

		this._register(
			addDisposableListener(configureButton, "click", async () => {
				await this.commandService.executeCommand(
					"workbench.action.openSettings",
					"@alphacode ai",
				);
			}),
		);

		append(
			this.welcomeContainer,
			$(
				"p",
				undefined,
				localize("alphacode.vibe.welcome.instructions", "Next steps:"),
			),
		);
		const checklist = append(this.welcomeContainer, $("ul", undefined));
		append(
			checklist,
			$(
				"li",
				undefined,
				localize(
					"alphacode.vibe.welcome.step.context",
					"Enable workspace indexing for deeper context awareness.",
				),
			),
		);
		append(
			checklist,
			$(
				"li",
				undefined,
				localize(
					"alphacode.vibe.welcome.step.agents",
					"Choose agents for generation, refactors, debugging, and documentation.",
				),
			),
		);
		append(
			checklist,
			$(
				"li",
				undefined,
				localize(
					"alphacode.vibe.welcome.step.live",
					"Invite collaborators to start live pair programming sessions.",
				),
			),
		);
	}

	private renderChat(container: HTMLElement): void {
		this.chatContainer = append(container, $(".alphacode-chat-container"));

		// Toolbar
		const toolbar = append(this.chatContainer, $(".alphacode-chat-toolbar"));
		append(
			toolbar,
			$(
				"span",
				undefined,
				localize("alphacode.chat.title", "Vibe Coding Chat"),
			),
		);
		const toolbarActions = append(
			toolbar,
			$(".alphacode-chat-toolbar-actions"),
		);

		const clearButton = append(
			toolbarActions,
			$(
				"button.monaco-text-button.alphacode-chat-toolbar-button",
				undefined,
				localize("alphacode.chat.clear", "Clear"),
			),
		) as HTMLButtonElement;
		this._register(
			addDisposableListener(clearButton, "click", () => {
				this.chatService.clearCurrentSession();
				this.renderMessages();
			}),
		);

		// Messages container
		this.messagesContainer = append(
			this.chatContainer,
			$(".alphacode-chat-messages"),
		);
		this.renderMessages();

		// Proposals view container
		const proposalsContainer = append(
			this.chatContainer,
			$(".alphacode-proposals-container"),
		);
		this.proposalsView.renderIn(proposalsContainer);

		// Input container
		const inputContainer = append(
			this.chatContainer,
			$(".alphacode-chat-input-container"),
		);

		// File attachment widget
		const attachmentContainer = append(
			inputContainer,
			$('.alphacode-file-attachment-area'),
		);
		this.fileAttachmentWidget = this._register(
			new FileAttachmentWidget(
				{
					container: attachmentContainer,
					compact: true,
					showDropZone: false,
				},
				this.fileAttachmentService,
			),
		);

		const inputWrapper = append(
			inputContainer,
			$(".alphacode-chat-input-wrapper"),
		);

		// Attach button
		const attachButton = append(
			inputWrapper,
			$(
				'button.alphacode-attach-button',
				undefined,
			),
		) as HTMLButtonElement;
		const attachIcon = append(attachButton, $('span.alphacode-attach-button-icon'));
		attachIcon.textContent = '📎';
		append(attachButton, $('span', undefined, localize('alphacode.chat.attach', 'Attach')));
		this._register(
			addDisposableListener(attachButton, 'click', () => {
				// Trigger file input
				const fileInput = attachmentContainer.querySelector('input[type="file"]') as HTMLInputElement;
				if (fileInput) {
					fileInput.click();
				}
			}),
		);

		this.inputTextArea = append(
			inputWrapper,
			$("textarea.alphacode-chat-input"),
		) as HTMLTextAreaElement;
		this.inputTextArea.placeholder = localize(
			"alphacode.chat.placeholder",
			"Ask anything (Ctrl+L)",
		);

		// Toolbar at bottom of input
		const inputToolbar = append(
			inputWrapper,
			$(".alphacode-chat-input-toolbar"),
		);

		// Left section
		const toolbarLeft = append(inputToolbar, $(".alphacode-chat-toolbar-left"));

		// Add attachment button
		const attachButton = append(
			toolbarLeft,
			$(
				"button.alphacode-chat-icon-button",
				{ title: localize("alphacode.chat.attach", "Attach files") },
				"+",
			),
		) as HTMLButtonElement;
		this._register(
			addDisposableListener(attachButton, "click", () => {
				// TODO: Implement file attachment
				console.log("Attach files clicked");
			}),
		);

		// Center section - Model name
		const toolbarCenter = append(
			inputToolbar,
			$(".alphacode-chat-toolbar-center"),
		);
		const providerConfig = this.aiService.getProviderConfig();
		const modelName = providerConfig?.model || "AlphaCode AI";
		append(toolbarCenter, $("span", undefined, modelName));

		// Right section
		const toolbarRight = append(
			inputToolbar,
			$(".alphacode-chat-toolbar-right"),
		);

		// Microphone button
		// allow-any-unicode-next-line
		const micButton = append(
			toolbarRight,
			$(
				"button.alphacode-chat-icon-button",
				{ title: localize("alphacode.chat.voice", "Voice input") },
				"🎤",
			),
		) as HTMLButtonElement;
		micButton.disabled = true;
		this._register(
			addDisposableListener(micButton, "click", () => {
				// TODO: Implement voice input
				console.log("Voice input clicked");
			}),
		);

		// Send/Stop button
		this.sendStopButton = append(
			toolbarRight,
			$(
				"button.alphacode-chat-send-button",
				{ title: localize("alphacode.chat.send", "Send message") },
				"↑",
			),
		) as HTMLButtonElement;

		this._register(
			addDisposableListener(this.sendStopButton, "click", () => {
				if (this.isStreaming) {
					this.stopStreaming();
				} else {
					this.sendMessage();
				}
			}),
		);

		this._register(
			addDisposableListener(
				this.inputTextArea,
				"keydown",
				(e: KeyboardEvent) => {
					if (e.key === "Enter" && (e.ctrlKey || e.metaKey)) {
						e.preventDefault();
						this.sendMessage();
					}
				},
			),
		);
	}

	private renderMessages(): void {
		if (!this.messagesContainer) {
			return;
		}

		clearNode(this.messagesContainer);
		if (this.currentStreamingMessage) {
			this.currentStreamingMessage = undefined;
		}

		let session = this.chatService.getCurrentSession();

		// Create a session if none exists
		if (!session) {
			session = this.chatService.createSession();
		}

		if (session.messages.length === 0) {
			const empty = append(this.messagesContainer, $(".alphacode-chat-empty"));
			// allow-any-unicode-next-line
			append(empty, $(".alphacode-chat-empty-icon", undefined, "💬"));
			append(
				empty,
				$(
					".alphacode-chat-empty-title",
					undefined,
					localize("alphacode.chat.empty.title", "Start a Conversation"),
				),
			);
			append(
				empty,
				$(
					".alphacode-chat-empty-description",
					undefined,
					localize(
						"alphacode.chat.empty.description",
						"Ask questions, generate code, refactor, debug, or get documentation help.",
					),
				),
			);
			return;
		}

		// Group messages: user messages and assistant messages with their tools
		const groupedMessages: Array<{
			type: "user" | "assistant";
			userMsg?: IChatMessage;
			assistantMsg?: IChatMessage;
			toolMsgs: IChatMessage[];
		}> = [];
		let currentGroup: {
			type: "user" | "assistant";
			userMsg?: IChatMessage;
			assistantMsg?: IChatMessage;
			toolMsgs: IChatMessage[];
		} | null = null;

		for (const message of session.messages) {
			// Ignorer les messages cachés (système)
			if (message.hidden) {
				continue;
			}

			if (message.role === "user") {
				if (currentGroup) {
					groupedMessages.push(currentGroup);
				}
				currentGroup = { type: "user", userMsg: message, toolMsgs: [] };
			} else if (message.role === "assistant") {
				if (currentGroup && currentGroup.type === "user") {
					groupedMessages.push(currentGroup);
				}
				currentGroup = {
					type: "assistant",
					assistantMsg: message,
					toolMsgs: [],
				};
			} else if (message.role === "tool") {
				if (currentGroup && currentGroup.type === "assistant") {
					currentGroup.toolMsgs.push(message);
				} else {
					// Tool message without assistant message, create a group
					if (currentGroup) {
						groupedMessages.push(currentGroup);
					}
					currentGroup = { type: "assistant", toolMsgs: [message] };
				}
			}
		}
		if (currentGroup) {
			groupedMessages.push(currentGroup);
		}

		for (const group of groupedMessages) {
			if (group.type === "user" && group.userMsg) {
				this.renderMessage(group.userMsg);
			} else if (group.type === "assistant") {
				this.renderAssistantMessageGroup(group.assistantMsg, group.toolMsgs);
			}
		}

		if (this.isStreaming || this.currentStreamingBuffer.trim().length > 0) {
			this.ensureStreamingMessage(this.currentStreamingMessageId);
		}

		// Scroll to bottom
		this.messagesContainer.scrollTop = this.messagesContainer.scrollHeight;
	}

	private renderAssistantMessageGroup(
		assistantMsg: IChatMessage | undefined,
		toolMsgs: IChatMessage[],
	): void {
		if (!this.messagesContainer) {
			return;
		}

		const messageElement = append(
			this.messagesContainer,
			$(".alphacode-chat-message.assistant"),
		);

		const header = append(messageElement, $(".alphacode-chat-message-header"));
		// allow-any-unicode-next-line
		append(header, $(".alphacode-chat-message-avatar", undefined, "🤖"));
		append(
			header,
			$(
				"span",
				undefined,
				localize("alphacode.chat.assistant", "AlphaCode AI"),
			),
		);

		const content = append(
			messageElement,
			$(".alphacode-chat-message-content"),
		);

		// Render assistant message if present
		if (assistantMsg) {
			// Add "Thought" section if present
			const thoughtMatch = assistantMsg.content.match(
				/^(Thought for \d+s|Analyzing|Planning)/im,
			);
			if (thoughtMatch) {
				const lines = assistantMsg.content.split("\n");
				let thoughtContent = "";
				let remainingContent = "";
				let inThought = true;

				for (const line of lines) {
					if (inThought && line.trim() === "") {
						inThought = false;
						continue;
					}
					if (inThought) {
						thoughtContent += line + "\n";
					} else {
						remainingContent += line + "\n";
					}
				}

				if (thoughtContent.trim()) {
					const thoughtSection = append(
						content,
						$(".alphacode-thought-section"),
					);
					append(
						thoughtSection,
						$("div.alphacode-thought-label", undefined, "Thought"),
					);
					append(
						thoughtSection,
						$(
							"div.alphacode-thought-content",
							undefined,
							thoughtContent.trim(),
						),
					);
				}

				if (remainingContent.trim()) {
					const textDiv = append(content, $("div"));
					this.markdownRenderer.render(remainingContent.trim(), textDiv);
				}
			} else {
				this.markdownRenderer.render(assistantMsg.content, content);
			}
		}

		// Render tool messages inline
		if (toolMsgs.length > 0) {
			for (const toolMsg of toolMsgs) {
				this.renderToolMessage(content, toolMsg);
			}
		}

		// Render actions if assistant message exists
		if (assistantMsg) {
			this.renderMessageActions(messageElement, assistantMsg);
		}

		// Scroll to bottom
		this.messagesContainer.scrollTop = this.messagesContainer.scrollHeight;
	}

	private renderMessage(message: IChatMessage): void {
		if (!this.messagesContainer) {
			return;
		}

		const messageElement = append(
			this.messagesContainer,
			$(`.alphacode-chat-message.${message.role}`),
		);

		const header = append(messageElement, $(".alphacode-chat-message-header"));
		let avatarSymbol: string;
		let labelText: string;
		switch (message.role) {
			case "user":
				// allow-any-unicode-next-line
				avatarSymbol = "👤";
				labelText = localize("alphacode.chat.you", "You");
				break;
			case "assistant":
				// allow-any-unicode-next-line
				avatarSymbol = "🤖";
				labelText = localize("alphacode.chat.assistant", "AlphaCode AI");
				break;
			case "tool":
				// allow-any-unicode-next-line
				avatarSymbol = "🛠️";
				labelText = localize("alphacode.chat.tool", "Tool");
				break;
			default:
				// allow-any-unicode-next-line
				avatarSymbol = "💬";
				labelText = "";
		}

		append(
			header,
			$(".alphacode-chat-message-avatar", undefined, avatarSymbol),
		);
		append(header, $("span", undefined, labelText));

		const content = append(
			messageElement,
			$(".alphacode-chat-message-content"),
		);

		content.textContent = message.content;

		// Render attached files if any
		if (message.attachments && message.attachments.length > 0) {
			this.renderMessageAttachments(messageElement, message.attachments);
		}

		// Scroll to bottom
		this.messagesContainer.scrollTop = this.messagesContainer.scrollHeight;
	}

	private async renderMessageAttachments(
		messageElement: HTMLElement,
		attachmentIds: string[],
	): Promise<void> {
		const attachmentsContainer = append(
			messageElement,
			$('.alphacode-message-attachments'),
		);

		for (const fileId of attachmentIds) {
			try {
				const attachment = await this.fileAttachmentService.getFile(fileId);
				if (attachment) {
					const fileItem = $('.alphacode-attached-file-item');

					// Icon or preview
					if (attachment.previewUrl && attachment.mimeType.startsWith('image/')) {
						const preview = document.createElement('img');
						preview.src = attachment.previewUrl;
						preview.className = 'alphacode-file-preview';
						preview.alt = attachment.name;
						append(fileItem, preview);
					} else {
						const icon = $('.alphacode-file-icon');
						icon.textContent = this.getFileIcon(attachment.mimeType);
						append(fileItem, icon);
					}

					// File info
					const info = $('.alphacode-file-info');
					const name = $('.alphacode-file-name');
					name.textContent = attachment.name;
					name.title = attachment.name;
					append(info, name);

					const meta = $('.alphacode-file-meta');
					const size = $('.alphacode-file-size');
					size.textContent = this.formatFileSize(attachment.size);
					append(meta, size);
					append(info, meta);
					append(fileItem, info);

					append(attachmentsContainer, fileItem);
				}
			} catch (error) {
				console.error('Failed to render attachment:', error);
			}
		}
	}

	private getFileIcon(mimeType: string): string {
		if (mimeType.startsWith('image/')) return '🖼️';
		if (mimeType.startsWith('video/')) return '🎥';
		if (mimeType.startsWith('audio/')) return '🎵';
		if (mimeType === 'application/pdf') return '📄';
		if (mimeType.includes('json')) return '📋';
		if (mimeType.includes('xml')) return '📃';
		if (mimeType.includes('zip')) return '📦';
		return '📎';
	}

	private formatFileSize(bytes: number): string {
		if (bytes < 1024) return `${bytes} B`;
		if (bytes < 1024 * 1024) return `${(bytes / 1024).toFixed(1)} KB`;
		return `${(bytes / (1024 * 1024)).toFixed(1)} MB`;
	}

	private renderToolMessage(contentElement: HTMLElement, message: IChatMessage): void {
		const metadata = message.metadata ?? {};
		const toolName = metadata.name || "Tool";

		// Extraire les paramètres depuis metadata.parameters
		let parameters: any = {};
		if (metadata.parameters) {
			try {
				parameters = typeof metadata.parameters === 'string' 
					? JSON.parse(metadata.parameters)
					: metadata.parameters;
			} catch {
				// Si le parsing échoue, on utilise un objet vide
			}
		}

		// allow-any-unicode-next-line
		// Extraire les informations des paramètres
		if (toolName.toLowerCase().includes("read")) {
			// Pour read_file - format simple
			const filePath = parameters.file_path || parameters.path;

			let simplifiedText = "";
			if (filePath) {
				const filename = filePath.split(/[/\\]/).pop();
				if (parameters.offset !== undefined && parameters.limit !== undefined) {
					const start = parameters.offset;
					const end = start + parameters.limit - 1;
					simplifiedText = `Read ${filename} #L${start}-${end}`;
				} else {
					simplifiedText = `Read ${filename}`;
				}
			} else {
				simplifiedText = `Read file`;
			}

			const toolText = append(contentElement, $("div.alphacode-tool-simple"));
			toolText.textContent = simplifiedText;
		} else if (
			toolName.toLowerCase().includes("edit") ||
			toolName.toLowerCase().includes("write")
		) {
			// Pour edit/write - format structuré avec badge
			const filePath = parameters.file_path || parameters.path || metadata.path;

			if (filePath) {
				const filename = filePath.split(/[/\\]/).pop() || "file";
				const ext = filename.split(".").pop()?.toUpperCase() || "";

				// allow-any-unicode-next-line
				// Calculer le nombre de lignes modifiées
				const summary = metadata.summary || "";
				const linesMatch = summary.match(/(\d+)\s+lines?\s+changed/i);
				const linesChanged = linesMatch ? parseInt(linesMatch[1]) : 
					(message.content.split("\n").length - 1);

				const toolCard = append(
					contentElement,
					$("div.alphacode-tool-file-card"),
				);

				// Badge du langage
				const badge = append(toolCard, $("span.alphacode-tool-file-badge"));
				badge.textContent = ext;

				// Nom du fichier
				const nameSpan = append(toolCard, $("span.alphacode-tool-file-name"));
				nameSpan.textContent = filename;

				// Indicateur de lignes
				const linesSpan = append(toolCard, $("span.alphacode-tool-file-lines"));
				linesSpan.textContent = `±${linesChanged}`;
			} else {
				const toolText = append(contentElement, $("div.alphacode-tool-simple"));
				toolText.textContent = "Edit file";
			}
		} else {
			// Autres outils - afficher un résumé si disponible
			const toolText = append(contentElement, $("div.alphacode-tool-simple"));
			toolText.textContent = metadata.summary || metadata.description || toolName;
		}
	}

	private renderMessageActions(
		messageElement: HTMLElement,
		message: IChatMessage,
	): void {
		const actions = append(messageElement, $(".alphacode-message-actions"));

		// Copy button
		// allow-any-unicode-next-line
		const copyButton = append(
			actions,
			$("button.alphacode-message-action", undefined, "📋 Copy"),
		) as HTMLButtonElement;
		this._register(
			addDisposableListener(copyButton, "click", () => {
				navigator.clipboard.writeText(message.content);
				// allow-any-unicode-next-line
				copyButton.textContent = "✓ Copied!";
				setTimeout(() => {
					// allow-any-unicode-next-line
					copyButton.textContent = "📋 Copy";
				}, 2000);
			}),
		);

		// Apply code button (if contains code)
		const codeBlocks = this.markdownRenderer.extractCodeBlocks(message.content);
		if (codeBlocks.length > 0) {
			const applyButton = append(
				actions,
				$(
					"button.alphacode-message-action.primary",
					undefined,
					"✨ Apply Code",
				),
			) as HTMLButtonElement;
			this._register(
				addDisposableListener(applyButton, "click", () =>
					this.applyCode(codeBlocks[0].code),
				),
			);
		}

		// Regenerate button
		const regenerateButton = append(
			actions,
			$("button.alphacode-message-action", undefined, "Regenerate"),
		) as HTMLButtonElement;
		regenerateButton.type = "button";
		this._register(
			addDisposableListener(regenerateButton, "click", () =>
				this.regenerateLastResponse(),
			),
		);
	}

	private updateSendStopButton(): void {
		if (!this.sendStopButton) {
			return;
		}

		if (this.isStreaming) {
			// allow-any-unicode-next-line
			this.sendStopButton.textContent = "⏸";
			this.sendStopButton.title = localize(
				"alphacode.chat.stopGenerating",
				"Stop generating",
			);
			this.sendStopButton.classList.add("stop-mode");
		} else {
			this.sendStopButton.textContent = "↑";
			this.sendStopButton.title = localize(
				"alphacode.chat.send",
				"Send message",
			);
			this.sendStopButton.classList.remove("stop-mode");
		}
	}

	private stopStreaming(): void {
		// Abort the actual stream in the chat service
		this.chatService.abortCurrentStream();
		
		this.isStreaming = false;
		this.currentStreamingBuffer = '';
		this.currentStreamingMessageId = undefined;
		this.updateSendStopButton();

		// Clear current streaming message if exists
		if (this.currentStreamingMessage) {
			const existingContent = this.currentStreamingBuffer.trim();
			if (!existingContent) {
				clearNode(this.currentStreamingMessage);
				this.currentStreamingMessage.textContent = localize(
					'alphacode.chat.stopped',
					'Response generation stopped.'
				);
			}
			this.currentStreamingMessage = undefined;
		}
		
		// Re-render pour afficher tous les messages qui ont été ajoutés
		this.renderMessages();
	}

	private async applyCode(code: string): Promise<void> {
		// Get active editor
		const activeEditor = this.editorService.activeTextEditorControl;
		if (!activeEditor) {
			return;
		}

		// Check if it's a code editor
		if (
			"executeEdits" in activeEditor &&
			typeof activeEditor.executeEdits === "function"
		) {
			// Insert code at cursor position or replace selection
			const selection = activeEditor.getSelection?.();
			if (selection) {
				const edit = {
					range: selection,
					text: code,
				};
				activeEditor.executeEdits("alphacode", [edit]);
			}
		}
	}

	private async regenerateLastResponse(): Promise<void> {
		const session = this.chatService.getCurrentSession();
		if (!session || session.messages.length < 2) {
			return;
		}

		// Get the last user message
		const messages = session.messages;
		const lastUserMessage = messages.filter((m) => m.role === "user").pop();

		if (lastUserMessage && this.inputTextArea) {
			this.inputTextArea.value = lastUserMessage.content;
			this.sendMessage();
		}
	}


	private onStreamChunk(chunk: {
		content: string;
		done: boolean;
		messageId?: string;
	}): void {
		this.ensureStreamingMessage(chunk.messageId);
		if (!this.currentStreamingMessage) {
			return;
		}
		if (
			chunk.messageId &&
			this.currentStreamingMessageId &&
			chunk.messageId !== this.currentStreamingMessageId
		) {
			return;
		}
		if (chunk.messageId && !this.currentStreamingMessageId) {
			this.currentStreamingMessageId = chunk.messageId;
		}

		if (!chunk.done) {
			if (chunk.content) {
				this.currentStreamingBuffer += chunk.content;
			}
			const hasContent = this.currentStreamingBuffer.trim().length > 0;
			if (hasContent) {
				clearNode(this.currentStreamingMessage);
				this.markdownRenderer.render(
					this.currentStreamingBuffer,
					this.currentStreamingMessage,
				);
			} else {
				const spinner = this.currentStreamingMessage.querySelector(
					".alphacode-chat-loading-spinner",
				);
				if (!spinner) {
					append(
						this.currentStreamingMessage,
						$(".alphacode-chat-loading-spinner"),
					);
				}
			}
			if (hasContent) {
				const spinner = this.currentStreamingMessage.querySelector(
					".alphacode-chat-loading-spinner",
				);
				if (spinner) {
					spinner.remove();
				}
			}
			if (this.messagesContainer) {
				this.messagesContainer.scrollTop = this.messagesContainer.scrollHeight;
			}
		} else {
			this.currentStreamingBuffer = "";
			this.currentStreamingMessageId = undefined;
			this.isStreaming = false;
			this.updateSendStopButton();
			
			// Re-render tous les messages maintenant que le streaming est terminé
			// Cela affichera les tool messages qui ont été ajoutés pendant le streaming
			this.renderMessages();
		}
	}

	private ensureStreamingMessage(messageId?: string): void {
		if (!this.messagesContainer) {
			return;
		}
		if (
			this.currentStreamingMessage &&
			this.currentStreamingMessage.isConnected
		) {
			if (messageId && !this.currentStreamingMessageId) {
				this.currentStreamingMessageId = messageId;
			}
			return;
		}

		const messageElement = append(
			this.messagesContainer,
			$(".alphacode-chat-message.assistant"),
		);
		const header = append(messageElement, $(".alphacode-chat-message-header"));
		append(header, $(".alphacode-chat-message-avatar", undefined, "AI"));
		append(
			header,
			$(
				"span",
				undefined,
				localize("alphacode.chat.assistant", "AlphaCode AI"),
			),
		);
		this.currentStreamingMessage = append(
			messageElement,
			$(".alphacode-chat-message-content"),
		);
		this.currentStreamingMessage.textContent = "";
		if (this.currentStreamingBuffer.trim().length > 0) {
			this.markdownRenderer.render(
				this.currentStreamingBuffer,
				this.currentStreamingMessage,
			);
		} else {
			append(
				this.currentStreamingMessage,
				$(".alphacode-chat-loading-spinner"),
			);
		}
		if (messageId) {
			this.currentStreamingMessageId = messageId;
		}
		this.messagesContainer.scrollTop = this.messagesContainer.scrollHeight;
	}

	private async sendMessage(): Promise<void> {
		if (!this.inputTextArea || this.isStreaming) {
			return;
		}

		const content = this.inputTextArea.value.trim();
		if (!content) {
			return;
		}

		// Clear input
		this.inputTextArea.value = "";
		this.isStreaming = true;
		this.currentStreamingBuffer = "";
		this.currentStreamingMessageId = undefined;
		this.updateSendStopButton();

		// Get attached files
		const attachedFiles = this.fileAttachmentWidget?.getAttachedFiles() || [];
		const attachmentIds = attachedFiles.map(f => f.id);

		// Add user message immediately
		const userMessage: IChatMessage = {
			id: generateUuid(),
			role: "user",
			content,
			timestamp: Date.now(),
			attachments: attachmentIds.length > 0 ? attachmentIds : undefined,
		};
		
		// Set message ID for the widget
		if (this.fileAttachmentWidget) {
			this.fileAttachmentWidget.setMessageId(userMessage.id);
		}
		
		this.renderMessage(userMessage);
		this.ensureStreamingMessage();

		// Get context from active editor
		const activeEditor = this.editorService.activeTextEditorControl;
		const context = {
			activeFile: this.editorService.activeEditor?.resource?.path,
			selectedCode: activeEditor
				? this.getSelectedText(activeEditor)
				: undefined,
		};

		// Prepare assistant message container for streaming
		if (this.messagesContainer) {
			const messageElement = append(
				this.messagesContainer,
				$(`.alphacode-chat-message.assistant`),
			);
			const header = append(
				messageElement,
				$(".alphacode-chat-message-header"),
			);
			append(header, $(".alphacode-chat-message-avatar", undefined, "AI"));
			append(
				header,
				$(
					"span",
					undefined,
					localize("alphacode.chat.assistant", "AlphaCode AI"),
				),
			);

			this.currentStreamingMessage = append(
				messageElement,
				$(".alphacode-chat-message-content"),
			);
			this.currentStreamingMessage.textContent = "";

			// Add typing indicator
			append(
				this.currentStreamingMessage,
				$(".alphacode-chat-loading-spinner"),
			);

			// Scroll to bottom
			this.messagesContainer.scrollTop = this.messagesContainer.scrollHeight;

			// Send message with streaming
			try {
				await this.chatService.sendMessage(content, context);
			} catch (error) {
				console.error("Failed to send message", error);
				if (this.currentStreamingMessage) {
					this.currentStreamingMessage.textContent = `Error: ${error instanceof Error ? error.message : "Unknown error"}`;
				}
			} finally {
				this.isStreaming = false;
				this.currentStreamingMessage = undefined;
				this.updateSendStopButton();
				
				// Re-render tous les messages maintenant que le streaming est terminé
				// Cela affichera les tool messages qui ont été ajoutés pendant le streaming
				this.renderMessages();
			}
		}
	}

	private getSelectedText(editor: any): string | undefined {
		if (!editor.getSelection) {
			return undefined;
		}

		const selection = editor.getSelection();
		if (!selection || selection.isEmpty()) {
			return undefined;
		}

		const model = editor.getModel();
		if (!model) {
			return undefined;
		}

		return model.getValueInRange(selection);
	}

	protected override layoutBody(height: number, width: number): void {
		super.layoutBody(height, width);
		this.layoutWelcome();
	}

	private layoutWelcome(): void {
		if (!this.containerElement) {
			return;
		}
		const viewLocation = this.viewDescriptorService.getViewLocationById(
			this.id,
		);
		const isSidebar =
			viewLocation === ViewContainerLocation.Sidebar ||
			viewLocation === ViewContainerLocation.AuxiliaryBar;
		const isNarrow = isSidebar && this.containerElement.clientWidth < 320;
		this.containerElement.classList.toggle("alphacode-vibe-narrow", isNarrow);
	}

	private updateBackground(container: HTMLElement): void {
		const theme = this.themeService.getColorTheme();
		const background = theme.getColor(SIDE_BAR_BACKGROUND);
		const foreground = theme.getColor(SIDE_BAR_FOREGROUND);
		if (background) {
			container.style.setProperty(
				"--alphacode-vibe-background",
				background.toString(),
			);
		}
		if (foreground) {
			container.style.setProperty(
				"--alphacode-vibe-foreground",
				foreground.toString(),
			);
		}
	}
}<|MERGE_RESOLUTION|>--- conflicted
+++ resolved
@@ -54,12 +54,7 @@
 	private isStreaming: boolean = false;
 	private markdownRenderer: MarkdownRenderer;
 	private welcomeContainer: HTMLElement | undefined;
-<<<<<<< HEAD
 	private fileAttachmentWidget: FileAttachmentWidget | undefined;
-=======
-	private sendStopButton: HTMLButtonElement | undefined;
-	private proposalsView: ProposalsView;
->>>>>>> 8eb57427
 
 	constructor(
 		options: IViewPaneOptions,
