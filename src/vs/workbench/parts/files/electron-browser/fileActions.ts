--- conflicted
+++ resolved
@@ -147,111 +147,7 @@
 			}
 		});
 
-<<<<<<< HEAD
 		return Promise.resolve(null);
-=======
-		this.tree.refresh(stat, false).then(() => {
-			this.tree.setHighlight(stat);
-
-			const unbind = this.tree.onDidChangeHighlight((e: IHighlightEvent) => {
-				if (!e.highlight) {
-					viewletState.clearEditable(stat);
-					this.tree.refresh(stat);
-					unbind.dispose();
-				}
-			});
-		});
-
-		return undefined;
-	}
-}
-
-export abstract class BaseRenameAction extends BaseFileAction {
-
-	constructor(
-		id: string,
-		label: string,
-		element: ExplorerItem,
-		@IFileService fileService: IFileService,
-		@INotificationService notificationService: INotificationService,
-		@ITextFileService textFileService: ITextFileService
-	) {
-		super(id, label, fileService, notificationService, textFileService);
-
-		this.element = element;
-	}
-
-	_isEnabled(): boolean {
-		return super._isEnabled() && this.element && !this.element.isReadonly;
-	}
-
-	public run(context?: any): Promise<any> {
-		if (!context) {
-			return Promise.reject(new Error('No context provided to BaseRenameFileAction.'));
-		}
-
-		let name = <string>context.value;
-		if (!name) {
-			return Promise.reject(new Error('No new name provided to BaseRenameFileAction.'));
-		}
-
-		// Automatically trim whitespaces and trailing dots to produce nice file names
-		name = getWellFormedFileName(name);
-		const existingName = getWellFormedFileName(this.element.name);
-
-		// Return early if name is invalid or didn't change
-		if (name === existingName || this.validateFileName(this.element.parent, name)) {
-			return Promise.resolve(null);
-		}
-
-		// Call function and Emit Event through viewer
-		const promise = this.runAction(name).then(undefined, (error: any) => {
-			this.onError(error);
-		});
-
-		return promise;
-	}
-
-	public validateFileName(parent: ExplorerItem, name: string): string {
-		let source = this.element.name;
-		let target = name;
-
-		if (!isLinux) { // allow rename of same file also when case differs (e.g. Game.js => game.js)
-			source = source.toLowerCase();
-			target = target.toLowerCase();
-		}
-
-		if (getWellFormedFileName(source) === getWellFormedFileName(target)) {
-			return null;
-		}
-
-		return validateFileName(parent, name);
-	}
-
-	public abstract runAction(newName: string): Promise<any>;
-}
-
-class RenameFileAction extends BaseRenameAction {
-
-	public static readonly ID = 'workbench.files.action.renameFile';
-
-	constructor(
-		element: ExplorerItem,
-		@IFileService fileService: IFileService,
-		@INotificationService notificationService: INotificationService,
-		@ITextFileService textFileService: ITextFileService
-	) {
-		super(RenameFileAction.ID, nls.localize('rename', "Rename"), element, fileService, notificationService, textFileService);
-
-		this._updateEnablement();
-	}
-
-	public runAction(newName: string): Promise<any> {
-		const parentResource = this.element.parent.resource;
-		const targetResource = resources.joinPath(parentResource, newName);
-
-		return this.textFileService.move(this.element.resource, targetResource);
->>>>>>> 83232ef0
 	}
 }
 
@@ -326,76 +222,7 @@
 	}
 }
 
-<<<<<<< HEAD
 class BaseDeleteFileAction extends BaseErrorReportingAction {
-=======
-/* Create New File/Folder (only used internally by explorerViewer) */
-export abstract class BaseCreateAction extends BaseRenameAction {
-
-	public validateFileName(parent: ExplorerItem, name: string): string {
-		if (this.element instanceof NewStatPlaceholder) {
-			return validateFileName(parent, name);
-		}
-
-		return super.validateFileName(parent, name);
-	}
-}
-
-/* Create New File (only used internally by explorerViewer) */
-class CreateFileAction extends BaseCreateAction {
-
-	public static readonly ID = 'workbench.files.action.createFileFromExplorer';
-	public static readonly LABEL = nls.localize('createNewFile', "New File");
-
-	constructor(
-		element: ExplorerItem,
-		@IFileService fileService: IFileService,
-		@IEditorService private editorService: IEditorService,
-		@INotificationService notificationService: INotificationService,
-		@ITextFileService textFileService: ITextFileService
-	) {
-		super(CreateFileAction.ID, CreateFileAction.LABEL, element, fileService, notificationService, textFileService);
-
-		this._updateEnablement();
-	}
-
-	public runAction(fileName: string): Promise<any> {
-		const resource = this.element.parent.resource;
-		return this.fileService.createFile(resources.joinPath(resource, fileName)).then(stat => {
-			return this.editorService.openEditor({ resource: stat.resource, options: { pinned: true } });
-		}, (error) => {
-			this.onErrorWithRetry(error, () => this.runAction(fileName));
-		});
-	}
-}
-
-/* Create New Folder (only used internally by explorerViewer) */
-class CreateFolderAction extends BaseCreateAction {
-
-	public static readonly ID = 'workbench.files.action.createFolderFromExplorer';
-	public static readonly LABEL = nls.localize('createNewFolder', "New Folder");
-
-	constructor(
-		element: ExplorerItem,
-		@IFileService fileService: IFileService,
-		@INotificationService notificationService: INotificationService,
-		@ITextFileService textFileService: ITextFileService
-	) {
-		super(CreateFolderAction.ID, CreateFolderAction.LABEL, null, fileService, notificationService, textFileService);
-
-		this._updateEnablement();
-	}
-
-	public runAction(fileName: string): Promise<any> {
-		const resource = this.element.parent.resource;
-		return this.fileService.createFolder(resources.joinPath(resource, fileName)).then(undefined, (error) => {
-			this.onErrorWithRetry(error, () => this.runAction(fileName));
-		});
-	}
-}
-
-class BaseDeleteFileAction extends BaseFileAction {
->>>>>>> 83232ef0
 
 	private static readonly CONFIRM_DELETE_SETTING_KEY = 'explorer.confirmDelete';
 
@@ -541,17 +368,13 @@
 										this.useTrash = false; // Delete Permanently
 									}
 
-<<<<<<< HEAD
 									this.skipConfirm = true;
 
 									return this.run();
 								}
 
-								return Promise.resolve(void 0);
+								return Promise.resolve(undefined);
 							});
-=======
-							return Promise.resolve(undefined);
->>>>>>> 83232ef0
 						});
 
 					return servicePromise;
@@ -668,10 +491,9 @@
 
 				return overwritePromise.then(res => {
 					if (!res.confirmed) {
-						return void 0;
+						return undefined;
 					}
 
-<<<<<<< HEAD
 					// Run add in sequence
 					const addPromisesFactory: ITask<Promise<void>>[] = [];
 					resourcesToAdd.forEach(resource => {
@@ -686,27 +508,6 @@
 							if (this.textFileService.isDirty(targetFile)) {
 								revertPromise = this.textFileService.revertAll([targetFile], { soft: true });
 							}
-=======
-					return overwritePromise.then(res => {
-						if (!res.confirmed) {
-							return undefined;
-						}
-
-						// Run add in sequence
-						const addPromisesFactory: ITask<Promise<void>>[] = [];
-						resourcesToAdd.forEach(resource => {
-							addPromisesFactory.push(() => {
-								const sourceFile = resource;
-								const targetFile = resources.joinPath(targetElement.resource, resources.basename(sourceFile));
-
-								// if the target exists and is dirty, make sure to revert it. otherwise the dirty contents
-								// of the target file would replace the contents of the added file. since we already
-								// confirmed the overwrite before, this is OK.
-								let revertPromise: Promise<ITextFileOperationResult> = Promise.resolve(null);
-								if (this.textFileService.isDirty(targetFile)) {
-									revertPromise = this.textFileService.revertAll([targetFile], { soft: true });
-								}
->>>>>>> 83232ef0
 
 							return revertPromise.then(() => {
 								const target = resources.joinPath(targetElement.resource, resources.basename(sourceFile));
@@ -721,17 +522,12 @@
 						});
 					});
 
-<<<<<<< HEAD
 					return sequence(addPromisesFactory);
 				});
 			});
 		}
-=======
-			return undefined;
-		});
->>>>>>> 83232ef0
-
-		return Promise.resolve(void 0);
+
+		return Promise.resolve(undefined);
 	}
 }
 
@@ -799,13 +595,7 @@
 					return this.editorService.openEditor({ resource: stat.resource, options: { pinned: true, preserveFocus: true } });
 				}
 
-<<<<<<< HEAD
-				return void 0;
-=======
 				return undefined;
-			}, error => this.onError(error)).then(() => {
-				this.tree.domFocus();
->>>>>>> 83232ef0
 			});
 		}, error => {
 			this.onError(new Error(nls.localize('fileDeleted', "File to paste was deleted or moved meanwhile")));
@@ -813,51 +603,6 @@
 	}
 }
 
-<<<<<<< HEAD
-=======
-// Duplicate File/Folder
-export class DuplicateFileAction extends BaseFileAction {
-	private tree: ITree;
-	private target: ExplorerItem;
-
-	constructor(
-		tree: ITree,
-		fileToDuplicate: ExplorerItem,
-		target: ExplorerItem,
-		@IFileService fileService: IFileService,
-		@IEditorService private editorService: IEditorService,
-		@INotificationService notificationService: INotificationService,
-		@ITextFileService textFileService: ITextFileService
-	) {
-		super('workbench.files.action.duplicateFile', nls.localize('duplicateFile', "Duplicate"), fileService, notificationService, textFileService);
-
-		this.tree = tree;
-		this.element = fileToDuplicate;
-		this.target = (target && target.isDirectory) ? target : fileToDuplicate.parent;
-		this._updateEnablement();
-	}
-
-	public run(): Promise<any> {
-
-		// Remove highlight
-		if (this.tree) {
-			this.tree.clearHighlight();
-		}
-
-		// Copy File
-		const result = this.fileService.copyFile(this.element.resource, findValidPasteFileTarget(this.target, { resource: this.element.resource, isDirectory: this.element.isDirectory })).then(stat => {
-			if (!stat.isDirectory) {
-				return this.editorService.openEditor({ resource: stat.resource, options: { pinned: true } });
-			}
-
-			return undefined;
-		}, error => this.onError(error));
-
-		return result;
-	}
-}
-
->>>>>>> 83232ef0
 function findValidPasteFileTarget(targetFolder: ExplorerItem, fileToPaste: { resource: URI, isDirectory?: boolean }): URI {
 	let name = resources.basenameOrAuthority(fileToPaste.resource);
 
