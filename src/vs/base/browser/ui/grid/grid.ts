/*---------------------------------------------------------------------------------------------
 *  Copyright (c) Microsoft Corporation. All rights reserved.
 *  Licensed under the MIT License. See License.txt in the project root for license information.
 *--------------------------------------------------------------------------------------------*/

'use strict';

import 'vs/css!./gridview';
import { Orientation } from 'vs/base/browser/ui/sash/sash';
import { IDisposable, dispose } from 'vs/base/common/lifecycle';
import { tail2 as tail } from 'vs/base/common/arrays';
import { orthogonal, IView, GridView, Sizing as GridViewSizing, Box, IGridViewStyles } from './gridview';
import { Event } from 'vs/base/common/event';

export { Orientation } from './gridview';

export enum Direction {
	Up,
	Down,
	Left,
	Right
}

function oppositeDirection(direction: Direction): Direction {
	switch (direction) {
		case Direction.Up: return Direction.Down;
		case Direction.Down: return Direction.Up;
		case Direction.Left: return Direction.Right;
		case Direction.Right: return Direction.Left;
	}
}

export interface GridLeafNode<T extends IView> {
	readonly view: T;
	readonly box: Box;
}

export interface GridBranchNode<T extends IView> {
	readonly children: GridNode<T>[];
	readonly box: Box;
}

export type GridNode<T extends IView> = GridLeafNode<T> | GridBranchNode<T>;

export function isGridBranchNode<T extends IView>(node: GridNode<T>): node is GridBranchNode<T> {
	return !!(node as any).children;
}

function getGridNode<T extends IView>(node: GridNode<T>, location: number[]): GridNode<T> {
	if (location.length === 0) {
		return node;
	}

	if (!isGridBranchNode(node)) {
		throw new Error('Invalid location');
	}

	const [index, ...rest] = location;
	return getGridNode(node.children[index], rest);
}

interface Range {
	readonly start: number;
	readonly end: number;
}

function intersects(one: Range, other: Range): boolean {
	return !(one.start >= other.end || other.start >= one.end);
}

interface Boundary {
	readonly offset: number;
	readonly range: Range;
}

function getBoxBoundary(box: Box, direction: Direction): Boundary {
	const orientation = getDirectionOrientation(direction);
	const offset = direction === Direction.Up ? box.top :
		direction === Direction.Right ? box.left + box.width :
			direction === Direction.Down ? box.top + box.height :
				box.left;

	const range = {
		start: orientation === Orientation.HORIZONTAL ? box.top : box.left,
		end: orientation === Orientation.HORIZONTAL ? box.top + box.height : box.left + box.width
	};

	return { offset, range };
}

function findAdjacentBoxLeafNodes<T extends IView>(boxNode: GridNode<T>, direction: Direction, boundary: Boundary): GridLeafNode<T>[] {
	const result: GridLeafNode<T>[] = [];

	function _(boxNode: GridNode<T>, direction: Direction, boundary: Boundary): void {
		if (isGridBranchNode(boxNode)) {
			for (const child of boxNode.children) {
				_(child, direction, boundary);
			}
		} else {
			const { offset, range } = getBoxBoundary(boxNode.box, direction);

			if (offset === boundary.offset && intersects(range, boundary.range)) {
				result.push(boxNode);
			}
		}
	}

	_(boxNode, direction, boundary);
	return result;
}

function getLocationOrientation(rootOrientation: Orientation, location: number[]): Orientation {
	return location.length % 2 === 0 ? orthogonal(rootOrientation) : rootOrientation;
}

function getDirectionOrientation(direction: Direction): Orientation {
	return direction === Direction.Up || direction === Direction.Down ? Orientation.VERTICAL : Orientation.HORIZONTAL;
}

function getSize(dimensions: { width: number; height: number; }, orientation: Orientation) {
	return orientation === Orientation.HORIZONTAL ? dimensions.width : dimensions.height;
}

export function getRelativeLocation(rootOrientation: Orientation, location: number[], direction: Direction): number[] {
	const orientation = getLocationOrientation(rootOrientation, location);
	const directionOrientation = getDirectionOrientation(direction);

	if (orientation === directionOrientation) {
		let [rest, index] = tail(location);

		if (direction === Direction.Right || direction === Direction.Down) {
			index += 1;
		}

		return [...rest, index];
	} else {
		const index = (direction === Direction.Right || direction === Direction.Down) ? 1 : 0;
		return [...location, index];
	}
}

function indexInParent(element: HTMLElement): number {
	const parentElement = element.parentElement;
	let el = parentElement.firstElementChild;
	let index = 0;

	while (el !== element && el !== parentElement.lastElementChild) {
		el = el.nextElementSibling;
		index++;
	}

	return index;
}

/**
 * Find the grid location of a specific DOM element by traversing the parent
 * chain and finding each child index on the way.
 *
 * This will break as soon as DOM structures of the Splitview or Gridview change.
 */
function getGridLocation(element: HTMLElement): number[] {
	if (/\bmonaco-grid-view\b/.test(element.parentElement.className)) {
		return [];
	}

	const index = indexInParent(element.parentElement);
	const ancestor = element.parentElement.parentElement.parentElement.parentElement;
	return [...getGridLocation(ancestor), index];
}

export enum Sizing {
	Distribute = 'distribute',
	Split = 'split'
}

export interface IGridStyles extends IGridViewStyles { }

export interface IGridOptions {
	styles?: IGridStyles;
}

export class Grid<T extends IView> implements IDisposable {

	protected gridview: GridView;
	private views = new Map<T, HTMLElement>();
	private disposables: IDisposable[] = [];

	get orientation(): Orientation { return this.gridview.orientation; }
	set orientation(orientation: Orientation) { this.gridview.orientation = orientation; }

	get width(): number { return this.gridview.width; }
	get height(): number { return this.gridview.height; }

	get minimumWidth(): number { return this.gridview.minimumWidth; }
	get minimumHeight(): number { return this.gridview.minimumHeight; }
	get maximumWidth(): number { return this.gridview.maximumWidth; }
	get maximumHeight(): number { return this.gridview.maximumHeight; }
	get onDidChange(): Event<{ width: number; height: number; }> { return this.gridview.onDidChange; }

<<<<<<< HEAD
	sashResetSizing: Sizing = Sizing.Distribute;
=======
	get element(): HTMLElement { return this.gridview.element; }
>>>>>>> 0a0169b0

	sashResetSizing: Sizing = Sizing.Distribute;

	constructor(view: T, options: IGridOptions = {}) {
		this.gridview = new GridView(options);
		this.disposables.push(this.gridview);

		this.gridview.onDidSashReset(this.doResetViewSize, this, this.disposables);

		this._addView(view, 0, [0]);
	}

	style(styles: IGridStyles): void {
		this.gridview.style(styles);
	}

	layout(width: number, height: number): void {
		this.gridview.layout(width, height);
	}

	addView(newView: T, size: number | Sizing, referenceView: T, direction: Direction): void {
		if (this.views.has(newView)) {
			throw new Error('Can\'t add same view twice');
		}

		const orientation = getDirectionOrientation(direction);

		if (this.views.size === 1 && this.orientation !== orientation) {
			this.orientation = orientation;
		}

		const referenceLocation = this.getViewLocation(referenceView);
		const location = getRelativeLocation(this.gridview.orientation, referenceLocation, direction);

		let viewSize: number | GridViewSizing;

		if (size === Sizing.Split) {
			const [, index] = tail(referenceLocation);
			viewSize = GridViewSizing.Split(index);
		} else if (size === Sizing.Distribute) {
			viewSize = GridViewSizing.Distribute;
		} else {
			viewSize = size;
		}

		this._addView(newView, viewSize, location);
	}

	protected _addView(newView: T, size: number | GridViewSizing, location): void {
		this.views.set(newView, newView.element);
		this.gridview.addView(newView, size, location);
	}

	removeView(view: T, sizing?: Sizing): void {
		if (this.views.size === 1) {
			throw new Error('Can\'t remove last view');
		}

		if (!this.views.has(view)) {
			throw new Error('View not found');
		}

		const location = this.getViewLocation(view);
		this.gridview.removeView(location, sizing === Sizing.Distribute ? GridViewSizing.Distribute : undefined);
		this.views.delete(view);
	}

	swapViews(from: T, to: T): void {
		const fromLocation = this.getViewLocation(from);
		const toLocation = this.getViewLocation(to);
		return this.gridview.swapViews(fromLocation, toLocation);
	}

	resizeView(view: T, size: number): void {
		const location = this.getViewLocation(view);
		return this.gridview.resizeView(location, size);
	}

	getViewSize(view: T): number {
		const location = this.getViewLocation(view);
		const viewSize = this.gridview.getViewSize(location);

		return getLocationOrientation(this.orientation, location) === Orientation.HORIZONTAL ? viewSize.width : viewSize.height;
	}

	maximizeViewSize(view: T): void {
		const location = this.getViewLocation(view);
		this.gridview.maximizeViewSize(location);
	}

	distributeViewSizes(): void {
		this.gridview.distributeViewSizes();
	}

	getViews(): GridBranchNode<T> {
		return this.gridview.getViews() as GridBranchNode<T>;
	}

	getNeighborViews(view: T, direction: Direction, wrap: boolean = false): T[] {
		const location = this.getViewLocation(view);
		const root = this.getViews();
		const node = getGridNode(root, location);
		let boundary = getBoxBoundary(node.box, direction);

		if (wrap) {
			if (direction === Direction.Up && node.box.top === 0) {
				boundary = { offset: root.box.top + root.box.height, range: boundary.range };
			} else if (direction === Direction.Right && node.box.left + node.box.width === root.box.width) {
				boundary = { offset: 0, range: boundary.range };
			} else if (direction === Direction.Down && node.box.top + node.box.height === root.box.height) {
				boundary = { offset: 0, range: boundary.range };
			} else if (direction === Direction.Left && node.box.left === 0) {
				boundary = { offset: root.box.left + root.box.width, range: boundary.range };
			}
		}

		return findAdjacentBoxLeafNodes(root, oppositeDirection(direction), boundary)
			.map(node => node.view);
	}

	private getViewLocation(view: T): number[] {
		const element = this.views.get(view);

		if (!element) {
			throw new Error('View not found');
		}

		return getGridLocation(element);
	}

	private doResetViewSize(location: number[]): void {
		if (this.sashResetSizing === Sizing.Split) {
			const orientation = getLocationOrientation(this.orientation, location);
			const firstViewSize = getSize(this.gridview.getViewSize(location), orientation);
			const [parentLocation, index] = tail(location);
			const secondViewSize = getSize(this.gridview.getViewSize([...parentLocation, index + 1]), orientation);
			const totalSize = firstViewSize + secondViewSize;
			this.gridview.resizeView(location, Math.floor(totalSize / 2));

		} else {
			const [parentLocation,] = tail(location);
			this.gridview.distributeViewSizes(parentLocation);
		}
	}

	dispose(): void {
		this.disposables = dispose(this.disposables);
	}
}

export interface ISerializableView extends IView {
	toJSON(): object;
}

export interface IViewDeserializer<T extends ISerializableView> {
	fromJSON(json: object): T;
}

interface InitialLayoutContext<T extends ISerializableView> {
	width: number;
	height: number;
	root: GridBranchNode<T>;
}

export interface ISerializedLeafNode {
	type: 'leaf';
	data: object;
	size: number;
}

export interface ISerializedBranchNode {
	type: 'branch';
	data: ISerializedNode[];
	size: number;
}

export type ISerializedNode = ISerializedLeafNode | ISerializedBranchNode;

export interface ISerializedGrid {
	root: ISerializedNode;
	orientation: Orientation;
	width: number;
	height: number;
}

export class SerializableGrid<T extends ISerializableView> extends Grid<T> {

	private static serializeNode<T extends ISerializableView>(node: GridNode<T>, orientation: Orientation): ISerializedNode {
		const size = orientation === Orientation.VERTICAL ? node.box.width : node.box.height;

		if (!isGridBranchNode(node)) {
			return { type: 'leaf', data: node.view.toJSON(), size };
		}

		return { type: 'branch', data: node.children.map(c => SerializableGrid.serializeNode(c, orthogonal(orientation))), size };
	}

	private static deserializeNode<T extends ISerializableView>(json: ISerializedNode, orientation: Orientation, box: Box, deserializer: IViewDeserializer<T>): GridNode<T> {
		if (!json || typeof json !== 'object') {
			throw new Error('Invalid JSON');
		}

		const type = json.type;
		const data = json.data;

		if (type === 'branch') {
			if (!Array.isArray(data)) {
				throw new Error('Invalid JSON: \'data\' property of branch must be an array.');
			}

			const children: GridNode<T>[] = [];
			let offset = 0;

			for (const child of data) {
				if (typeof child.size !== 'number') {
					throw new Error('Invalid JSON: \'size\' property of node must be a number.');
				}

				const childBox: Box = orientation === Orientation.HORIZONTAL
					? { top: box.top, left: box.left + offset, width: child.size, height: box.height }
					: { top: box.top + offset, left: box.left, width: box.width, height: child.size };

				children.push(SerializableGrid.deserializeNode(child, orthogonal(orientation), childBox, deserializer));
				offset += child.size;
			}

			return { children, box };

		} else if (type === 'leaf') {
			const view = deserializer.fromJSON(data) as T;
			return { view, box };
		}

		throw new Error('Invalid JSON: \'type\' property must be either \'branch\' or \'leaf\'.');
	}

	private static getFirstLeaf<T extends IView>(node: GridNode<T>): GridLeafNode<T> | undefined {
		if (!isGridBranchNode(node)) {
			return node;
		}

		return SerializableGrid.getFirstLeaf(node.children[0]);
	}

	static deserialize<T extends ISerializableView>(json: ISerializedGrid, deserializer: IViewDeserializer<T>, options: IGridOptions = {}): SerializableGrid<T> {
		if (typeof json.orientation !== 'number') {
			throw new Error('Invalid JSON: \'orientation\' property must be a number.');
		} else if (typeof json.width !== 'number') {
			throw new Error('Invalid JSON: \'width\' property must be a number.');
		} else if (typeof json.height !== 'number') {
			throw new Error('Invalid JSON: \'height\' property must be a number.');
		}

		const orientation = json.orientation as Orientation;
		const width = json.width as number;
		const height = json.height as number;
		const box: Box = { top: 0, left: 0, width, height };

		const root = SerializableGrid.deserializeNode(json.root, orientation, box, deserializer) as GridBranchNode<T>;
		const firstLeaf = SerializableGrid.getFirstLeaf(root);

		if (!firstLeaf) {
			throw new Error('Invalid serialized state, first leaf not found');
		}

		const result = new SerializableGrid<T>(firstLeaf.view, options);
		result.orientation = orientation;
		result.restoreViews(firstLeaf.view, orientation, root);
		result.initialLayoutContext = { width, height, root };
		result.gridview.trySet2x2();

		return result;
	}

	/**
	 * Useful information in order to proportionally restore view sizes
	 * upon the very first layout call.
	 */
	private initialLayoutContext: InitialLayoutContext<T> | undefined;

	serialize(): ISerializedGrid {
		return {
			root: SerializableGrid.serializeNode(this.getViews(), this.orientation),
			orientation: this.orientation,
			width: this.width,
			height: this.height
		};
	}

	layout(width: number, height: number): void {
		super.layout(width, height);

		if (this.initialLayoutContext) {
			const widthScale = width / this.initialLayoutContext.width;
			const heightScale = height / this.initialLayoutContext.height;

			this.restoreViewsSize([], this.initialLayoutContext.root, this.orientation, widthScale, heightScale);
			this.initialLayoutContext = undefined;
		}
	}

	/**
	 * Recursively restores views which were just deserialized.
	 */
	private restoreViews(referenceView: T, orientation: Orientation, node: GridNode<T>): void {
		if (!isGridBranchNode(node)) {
			return;
		}

		const direction = orientation === Orientation.VERTICAL ? Direction.Down : Direction.Right;
		const firstLeaves = node.children.map(c => SerializableGrid.getFirstLeaf(c));

		for (let i = 1; i < firstLeaves.length; i++) {
			const size = orientation === Orientation.VERTICAL ? firstLeaves[i].box.height : firstLeaves[i].box.width;
			this.addView(firstLeaves[i].view, size, referenceView, direction);
			referenceView = firstLeaves[i].view;
		}

		for (let i = 0; i < node.children.length; i++) {
			this.restoreViews(firstLeaves[i].view, orthogonal(orientation), node.children[i]);
		}
	}

	/**
	 * Recursively restores view sizes.
	 * This should be called only after the very first layout call.
	 */
	private restoreViewsSize(location: number[], node: GridNode<T>, orientation: Orientation, widthScale: number, heightScale: number): void {
		if (!isGridBranchNode(node)) {
			return;
		}

		const scale = orientation === Orientation.VERTICAL ? heightScale : widthScale;

		for (let i = 0; i < node.children.length; i++) {
			const child = node.children[i];
			const childLocation = [...location, i];

			if (i < node.children.length - 1) {
				const size = orientation === Orientation.VERTICAL ? child.box.height : child.box.width;
				this.gridview.resizeView(childLocation, Math.floor(size * scale));
			}

			this.restoreViewsSize(childLocation, child, orthogonal(orientation), widthScale, heightScale);
		}
	}
}

export type GridNodeDescriptor = { size?: number, groups?: GridNodeDescriptor[] };
export type GridDescriptor = { orientation: Orientation, groups?: GridNodeDescriptor[] };

export function sanitizeGridNodeDescriptor(nodeDescriptor: GridNodeDescriptor): void {
	if (nodeDescriptor.groups && nodeDescriptor.groups.length === 0) {
		nodeDescriptor.groups = undefined;
	}

	if (!nodeDescriptor.groups) {
		return;
	}

	let totalDefinedSize = 0;
	let totalDefinedSizeCount = 0;

	for (const child of nodeDescriptor.groups) {
		sanitizeGridNodeDescriptor(child);

		if (child.size) {
			totalDefinedSize += child.size;
			totalDefinedSizeCount++;
		}
	}

	const totalUndefinedSize = totalDefinedSizeCount > 0 ? totalDefinedSize : 1;
	const totalUndefinedSizeCount = nodeDescriptor.groups.length - totalDefinedSizeCount;
	const eachUndefinedSize = totalUndefinedSize / totalUndefinedSizeCount;

	for (const child of nodeDescriptor.groups) {
		if (!child.size) {
			child.size = eachUndefinedSize;
		}
	}
}

function createSerializedNode(nodeDescriptor: GridNodeDescriptor): ISerializedNode {
	if (nodeDescriptor.groups) {
		return { type: 'branch', data: nodeDescriptor.groups.map(c => createSerializedNode(c)), size: nodeDescriptor.size! };
	} else {
		return { type: 'leaf', data: null, size: nodeDescriptor.size! };
	}
}

function getDimensions(node: ISerializedNode, orientation: Orientation): { width?: number, height?: number } {
	if (node.type === 'branch') {
		const childrenDimensions = node.data.map(c => getDimensions(c, orthogonal(orientation)));

		if (orientation === Orientation.VERTICAL) {
			const width = node.size || (childrenDimensions.length === 0 ? undefined : Math.max(...childrenDimensions.map(d => d.width || 0)));
			const height = childrenDimensions.length === 0 ? undefined : childrenDimensions.reduce((r, d) => r + d.height, 0);
			return { width, height };
		} else {
			const width = childrenDimensions.length === 0 ? undefined : childrenDimensions.reduce((r, d) => r + d.width, 0);
			const height = node.size || (childrenDimensions.length === 0 ? undefined : Math.max(...childrenDimensions.map(d => d.height || 0)));
			return { width, height };
		}
	} else {
		const width = orientation === Orientation.VERTICAL ? node.size : undefined;
		const height = orientation === Orientation.VERTICAL ? undefined : node.size;
		return { width, height };
	}
}

export function createSerializedGrid(gridDescriptor: GridDescriptor): ISerializedGrid {
	sanitizeGridNodeDescriptor(gridDescriptor);

	const root = createSerializedNode(gridDescriptor);
	const { width, height } = getDimensions(root, gridDescriptor.orientation);

	return {
		root,
		orientation: gridDescriptor.orientation,
		width: width || 1,
		height: height || 1
	};
}<|MERGE_RESOLUTION|>--- conflicted
+++ resolved
@@ -197,11 +197,7 @@
 	get maximumHeight(): number { return this.gridview.maximumHeight; }
 	get onDidChange(): Event<{ width: number; height: number; }> { return this.gridview.onDidChange; }
 
-<<<<<<< HEAD
-	sashResetSizing: Sizing = Sizing.Distribute;
-=======
 	get element(): HTMLElement { return this.gridview.element; }
->>>>>>> 0a0169b0
 
 	sashResetSizing: Sizing = Sizing.Distribute;
 
